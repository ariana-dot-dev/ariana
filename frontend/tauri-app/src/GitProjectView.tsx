import React, { useRef, useState, useEffect } from "react";
import { invoke } from "@tauri-apps/api/core";
import CanvasView from "./CanvasView";
import { useGitProject } from "./contexts/GitProjectContext";
import { cn } from "./utils";
import { useStore } from "./state";
import { UnifiedCanvasAgentList } from "./components/UnifiedCanvasAgentList";
import { AgentOverview } from "./components/AgentOverview";
import { osSessionGetWorkingDirectory } from "./bindings/os";

interface GitProjectViewProps {
	onGoHome?: () => void;
}

const GitProjectView: React.FC<GitProjectViewProps> = ({ onGoHome }) => {
	const { 
		selectedGitProject, 
		currentCanvas, 
		updateCanvasElements, 
		mergeCanvasToRoot,
		getBackgroundAgents,
		removeBackgroundAgent,
		cancelBackgroundAgent,
		forceRemoveBackgroundAgent,
		getCanvasLockState,
		canEditCanvas,
		getCurrentTaskManager
	} = useGitProject();
	const { updateGitProject, removeGitProject } = useStore();
	const [showCanvases, setShowCanvases] = useState(true);
	const [mergingCanvases, setMergingCanvases] = useState<Set<string>>(new Set());
	const [selectedItemId, setSelectedItemId] = useState<string | null>(null);
	const [viewMode, setViewMode] = useState<'canvas' | 'overview'>('canvas');

	const canvasesHoveredRef = useRef(false);

	// Handle canvas merge to root
	const handleShowInExplorer = async (itemId: string) => {
		if (!selectedGitProject) return;

		// Check if it's a canvas
		const canvas = selectedGitProject.canvases.find(c => c.id === itemId);
		if (canvas && canvas.osSession) {
			const path = osSessionGetWorkingDirectory(canvas.osSession);
			if (path) {
				try {
					await invoke("open_path_in_explorer_with_os_session", {
						path: path,
						osSession: canvas.osSession
					});
				} catch (error) {
					console.error("Failed to open canvas in explorer:", error);
				}
			}
			return;
		}

		// Check if it's a background agent
		const agent = getBackgroundAgents().find(a => a.id === itemId);
		if (agent && agent.workspaceOsSession) {
			const path = osSessionGetWorkingDirectory(agent.workspaceOsSession);
			if (path) {
				try {
					await invoke("open_path_in_explorer_with_os_session", {
						path: path,
						osSession: agent.workspaceOsSession
					});
				} catch (error) {
					console.error("Failed to open agent workspace in explorer:", error);
				}
			}
			return;
		}
	};

	const handleMergeCanvas = async (canvasId: string) => {
		setMergingCanvases(prev => new Set(prev).add(canvasId));
		
		try {
			const result = await mergeCanvasToRoot(canvasId);
			
			if (result.success) {
				console.log('Merge initiated successfully, agent ID:', result.agentId);
			} else {
				console.error('Failed to start merge:', result.error);
				alert(`Failed to start merge: ${result.error}`);
			}
		} catch (error) {
			console.error('Unexpected error during merge:', error);
			alert(`Unexpected error: ${error}`);
		} finally {
			setMergingCanvases(prev => {
				const newSet = new Set(prev);
				newSet.delete(canvasId);
				return newSet;
			});
		}
	};

	// Handle canvas creation
	const handleCreateCanvas = (): string | undefined => {
		if (!selectedGitProject) return undefined;
		
		console.log("Creating new canvas copy...");
		
		const result = selectedGitProject.addCanvasCopy();
		
		if (result.success && result.canvasId) {
			selectedGitProject.setCurrentCanvasIndex(selectedGitProject.canvases.length - 1);
			console.log("New canvas copy created with ID:", result.canvasId);
			// Auto-select the new canvas
			setSelectedItemId(result.canvasId);
			// Trigger state update to save to disk
			updateGitProject(selectedGitProject.id);
			return result.canvasId;
		} else {
			console.error("Failed to create canvas copy:", result.error);
			alert(`Failed to create canvas copy: ${result.error}`);
			return undefined;
		}
	};

	// Agent Overview handler functions
	const handleAddPrompt = (canvasId: string, prompt: string) => {
		console.log('🎯 [PROMPT] handleAddPrompt called - Canvas ID:', canvasId, 'Prompt:', prompt);
		
		if (!selectedGitProject) {
			console.error('❌ [PROMPT] No selected git project');
			return;
		}
		
		const canvas = selectedGitProject.canvases.find(c => c.id === canvasId);
		if (!canvas) {
			console.error('❌ [PROMPT] Canvas not found:', canvasId);
			return;
		}
		
		console.log('✅ [PROMPT] Found canvas:', canvas.id, 'Task manager available:', !!canvas.taskManager);
		
		// Create a new prompting task with the provided prompt
		const taskId = canvas.taskManager.createPromptingTask(prompt);
		console.log(`✅ [PROMPT] Created new prompting task ${taskId} for canvas ${canvasId}`);
		
		// Save the updated project
		updateGitProject(selectedGitProject.id);
		console.log('💾 [PROMPT] Updated git project after adding prompt');
	};

	// Handle prompt deletion
	const handlePromptDeletion = (promptId: string, agentId: string) => {
		if (!selectedGitProject) return;
		
		const canvas = selectedGitProject.canvases.find(c => c.id === agentId);
		if (!canvas) return;
		
		// If this is a task ID rather than a prompt ID, handle task deletion
		const task = canvas.taskManager.getTask(promptId);
		if (task && task.status === 'prompting') {
			const deleted = canvas.taskManager.deleteTask(promptId);
			if (deleted) {
				console.log(`Deleted prompting task ${promptId} from canvas ${agentId}`);
				updateGitProject(selectedGitProject.id);
			}
		}
		
		console.log(`Prompt deletion handled for prompt ${promptId} in agent ${agentId}`);
	};

	const handlePlayCanvas = (canvasId: string) => {
		if (!selectedGitProject) return;
		
		const canvas = selectedGitProject.canvases.find(c => c.id === canvasId);
		if (!canvas) return;
		
		// Switch to this canvas and let the user interact with it
		const canvasIndex = selectedGitProject.canvases.findIndex(c => c.id === canvasId);
		if (canvasIndex !== -1) {
			selectedGitProject.setCurrentCanvasIndex(canvasIndex);
			updateGitProject(selectedGitProject.id);
			setSelectedItemId(canvasId);
			// Switch to canvas view
			setViewMode('canvas');
		}
	};

	const handlePauseCanvas = (canvasId: string) => {
		if (!selectedGitProject) return;
		
		const canvas = selectedGitProject.canvases.find(c => c.id === canvasId);
		if (!canvas) return;
		
		// For now, we'll just log this since there's no direct pause mechanism for tasks
		// In a full implementation, this would interact with running processes
		console.log(`Pause requested for canvas ${canvasId}`);
		
		// Cancel any running background agents for this canvas
		const runningAgents = getBackgroundAgents().filter(agent => 
			agent.status === 'running' && agent.context && 
			(agent.context as any).canvasId === canvasId
		);
		
		runningAgents.forEach(agent => {
			cancelBackgroundAgent(agent.id);
		});
	};

	const handleRunTest = (canvasId: string) => {
		if (!selectedGitProject) return;
		
		const canvas = selectedGitProject.canvases.find(c => c.id === canvasId);
		if (!canvas?.osSession) return;
		
		// This would typically run tests in the canvas workspace
		// For now, we'll just log and potentially switch to the canvas
		console.log(`Run test requested for canvas ${canvasId}`);
		
		// Switch to this canvas so user can see the test results
		const canvasIndex = selectedGitProject.canvases.findIndex(c => c.id === canvasId);
		if (canvasIndex !== -1) {
			selectedGitProject.setCurrentCanvasIndex(canvasIndex);
			updateGitProject(selectedGitProject.id);
			setSelectedItemId(canvasId);
			// Switch to canvas view
			setViewMode('canvas');
		}
	};

	// Handle unified item selection (canvas, background agent, or overview)
	const handleItemSelect = (itemId: string | null) => {
		if (!itemId || !selectedGitProject) {
			setSelectedItemId(null);
			setViewMode('canvas');
			return;
		}

		// Check if it's the overview
		if (itemId === 'agent-overview') {
			setViewMode('overview');
			setSelectedItemId(itemId);
			return;
		}


		// Check if it's a canvas
		const canvasIndex = selectedGitProject.canvases.findIndex(c => c.id === itemId);
		if (canvasIndex !== -1) {
			// It's a canvas - switch to it
			selectedGitProject.setCurrentCanvasIndex(canvasIndex);
			updateGitProject(selectedGitProject.id);
			setSelectedItemId(itemId);
			setViewMode('canvas');
			return;
		}

		// Check if it's a background agent
		const agent = getBackgroundAgents().find(a => a.id === itemId);
		if (agent) {
			// It's a background agent - just select it for status display
			setSelectedItemId(itemId);
			setViewMode('canvas');
			return;
		}

		// Unknown item
		setSelectedItemId(null);
		setViewMode('canvas');
	};

	// Get the directory name from the project root
	const getProjectDirectoryName = () => {
		if (!selectedGitProject) return "";
		const root = selectedGitProject.root;
		if ('Local' in root) {
			const path = root.Local;
			return path.split('/').pop() || path.split('\\').pop() || path;
		} else if ('Wsl' in root) {
			const path = root.Wsl.working_directory;
			return path.split('/').pop() || path.split('\\').pop() || path;
		}
		return "";
	};

	// Compute task progress for each canvas using TaskManager (persistent data)
	const getCanvasTaskCounts = (canvasId: string) => {
		if (!selectedGitProject) return { running: 0, finished: 0, error: 0, total: 0 };
		
		const canvas = selectedGitProject.canvases.find(c => c.id === canvasId);
		if (!canvas?.taskManager) return { running: 0, finished: 0, error: 0, total: 0 };
		
		const taskManager = canvas.taskManager;
		const allTasks = taskManager.getTasks();
		const running = taskManager.getInProgressTasks().length;
		const finished = taskManager.getCompletedTasks().length;
		const total = allTasks.length;
		
		// For error count, we could check processes since tasks don't have error state yet
		const processes = canvas.runningProcesses || [];
		const error = processes.filter(p => p.status === 'error').length;
		
		return { running, finished, error, total };
	};

	// Show workspace in explorer
	const showWorkspaceInExplorer = async (canvasId: string) => {
		if (!selectedGitProject) return;
		
		try {
			const canvas = selectedGitProject.canvases.find(c => c.id === canvasId);
			if (!canvas?.osSession) {
				console.warn("Canvas osSession is not ready yet. Cannot open in explorer.");
				return;
			}

			// Get the working directory path for this canvas
			const workingDir = 'Local' in canvas.osSession 
				? canvas.osSession.Local 
				: canvas.osSession.Wsl.working_directory;

			// Use the new function that properly handles osSession
			await invoke("open_path_in_explorer_with_os_session", { 
				path: workingDir,
				osSession: canvas.osSession 
			});
		} catch (error) {
			console.error("Failed to open workspace in explorer:", error);
		}
	};

	// Delete workspace
	const deleteWorkspace = async (canvasId: string) => {
		if (!selectedGitProject) return;
		
		try {
			const canvas = selectedGitProject.canvases.find(c => c.id === canvasId);
			if (!canvas?.osSession) {
				console.warn("Canvas osSession is not ready yet. Cannot delete workspace.");
				return;
			}

			let deletePath = "";
			if ('Local' in canvas.osSession) {
				deletePath = canvas.osSession.Local;
			} else if ('Wsl' in canvas.osSession) {
				deletePath = canvas.osSession.Wsl.working_directory;
			}

			if (!deletePath) return;

			const confirmed = window.confirm(`Are you sure you want to permanently delete this workspace and all its files? This action cannot be undone.\n\nPath: ${deletePath}`);
			if (confirmed) {
				// Try to return to pool first (for reuse if possible)
				try {
					await selectedGitProject.returnCanvasCopy(canvasId);
				} catch (returnError) {
					console.warn('Could not return canvas to pool, deleting instead:', returnError);
					// Delete from filesystem using osSession-aware deletion
					await invoke("delete_path_with_os_session", { 
						path: deletePath, 
						osSession: canvas.osSession 
					});
				}
				
				// Remove from project
				selectedGitProject.removeCanvas(canvasId);
				updateGitProject(selectedGitProject.id);
				console.log(`Deleted workspace from project: ${canvasId}`);
			}
		} catch (error) {
			console.error("Failed to delete workspace:", error);
			alert(`Failed to delete workspace: ${error}`);
		}
	};

	// Auto-create first canvas if none exist
	useEffect(() => {
		if (selectedGitProject && selectedGitProject.canvases.length === 0) {
			console.log("No canvases found, creating first version...");
			const result = selectedGitProject.addCanvasCopy();
			if (result.success) {
				console.log("First canvas created with ID:", result.canvasId);
				updateGitProject(selectedGitProject.id);
			} else {
				console.error("Failed to create first canvas:", result.error);
			}
		}
	}, [selectedGitProject?.id, selectedGitProject?.canvases.length, updateGitProject]);

	// Show overview when no canvases are available
	useEffect(() => {
		if (selectedGitProject && selectedGitProject.canvases.length === 0 && viewMode === 'canvas') {
			setViewMode('overview');
			setSelectedItemId('agent-overview');
		}
	}, [selectedGitProject?.canvases.length, viewMode]);

	// Sync selectedItemId with current canvas (only in canvas mode)
	useEffect(() => {
		if (viewMode === 'canvas' && currentCanvas && selectedItemId !== currentCanvas.id) {
			setSelectedItemId(currentCanvas.id);
		}
	}, [currentCanvas?.id, selectedItemId, viewMode]);


	return selectedGitProject ? (
		<div className="w-full h-full flex gap-1.5">
			<div
				className={cn(
					"group flex flex-col gap-1.5 transition-all outline-0 rounded-md select-none relative z-50 border-[var(--acc-400-50)]",
					showCanvases
						? "min-w-[25ch] w-[25ch] max-w-[25ch]"
						: "w-1 my-0 hover:w-3 not-hover:bg-[var(--base-400-20)] hover:border-(length:--border)",
				)}
			>
				{showCanvases && (
					<>
						{/* Back to Projects Button */}
						{onGoHome && (
							<div className="w-full pl-3 pt-2 pb-1">
								<button 
									onClick={onGoHome}
									className="flex items-center gap-2 text-xs text-[var(--base-600)] hover:text-[var(--base-800)] transition-colors cursor-pointer"
								>
									<span>←</span>
									<span>Projects</span>
								</button>
							</div>
						)}
						
						{/* Project Directory Header */}
						<div className="w-full pl-3 py-2">
							<div className="text-sm text-[var(--base-500-50)]">
								{getProjectDirectoryName()}
							</div>
						</div>
						
						<div className="flex flex-col gap-2 h-full w-full overflow-y-auto">
<<<<<<< HEAD
							<div className="flex gap-2">
								<button
									onClick={handleCreateCanvas}
									className="flex-1 px-3 py-2 text-sm border-[var(--base-300)] border-dashed hover:border-solid border-(length:--border) cursor-pointer hover:bg-[var(--acc-100-70)] text-[var(--acc-800-70)] rounded-lg transition-colors flex items-center justify-center gap-2"
								>
									<span>+ new edit</span>
								</button>
							</div>

							{/* Agent Overview Item */}
							<div className="flex flex-col gap-1">
								<button
									onClick={() => handleItemSelect('agent-overview')}
									className={`w-full px-3 py-2 text-sm rounded-lg transition-colors text-left flex items-center gap-2 ${
										selectedItemId === 'agent-overview'
											? 'bg-[var(--acc-500)] text-white'
											: 'hover:bg-[var(--acc-100-70)] text-[var(--base-700)]'
									}`}
								>
									<span>📊</span>
									<span>Agent Overview</span>
								</button>
							</div>
=======
							<button
								onClick={handleCreateCanvas}
								className="self-end w-fit text-xs px-3 py-2 bg-[var(--positive-100-50)] border-[var(--positive-600-50)] hover:border-[var(--positive-600-70)] border-dashed hover:border-solid border-(length:--border) cursor-pointer hover:bg-[var(--positive-100-70)] text-[var(--positive-600-50)] hover:text-[var(--positive-600)] rounded-xl transition-colors flex items-center justify-center gap-2"
							>
								<span>+ New Agent</span>
							</button>
>>>>>>> 0de56659

							{/* Unified Canvas and Agent List */}
							<UnifiedCanvasAgentList
								canvases={selectedGitProject.canvases}
								backgroundAgents={getBackgroundAgents()}
								selectedItemId={selectedItemId}
								onSelectItem={handleItemSelect}
								onRemoveCanvas={deleteWorkspace}
								onCancelAgent={cancelBackgroundAgent}
								onForceRemoveAgent={forceRemoveBackgroundAgent}
								onMergeCanvas={handleMergeCanvas}
								onShowInExplorer={handleShowInExplorer}
							/>
						</div>
					</>
				)}
			</div>
			{viewMode === 'overview' ? (
				<div className="w-full h-full animate-fade-in opacity-100">
					<AgentOverview
						canvases={selectedGitProject.canvases}
						backgroundAgents={getBackgroundAgents()}
						project={selectedGitProject}
						onAddPrompt={handleAddPrompt}
						onPlayCanvas={handlePlayCanvas}
						onPauseCanvas={handlePauseCanvas}
						onDeleteCanvas={deleteWorkspace}
						onMergeCanvas={handleMergeCanvas}
						onRunTest={handleRunTest}
						onCreateAgent={handleCreateCanvas}
						taskManager={getCurrentTaskManager()}
						onProjectUpdate={() => updateGitProject(selectedGitProject.id)}
						onPromptDeleted={handlePromptDeletion}
					/>
				</div>
			) : currentCanvas ? (
				<div className="w-full h-full animate-fade-in opacity-100" key={currentCanvas.id}>
					{currentCanvas.lockState === 'loading' ? (
						<div className="w-full h-full flex items-center justify-center">
							<div className="text-center text-[var(--base-600)]">
								<div className="text-lg">Setting up workspace...</div>
								<div className="text-sm mt-2">
									{currentCanvas.copyProgress ? 
										`${currentCanvas.copyProgress.percentage.toFixed(0)}% - ${currentCanvas.copyProgress.speed}` :
										'Preparing copy...'
									}
								</div>
								{currentCanvas.copyProgress && (
									<div className="w-64 bg-[var(--base-200)] rounded-full h-2 mt-3">
										<div 
											className="bg-[var(--acc-500)] h-2 rounded-full transition-all duration-300"
											style={{ width: `${currentCanvas.copyProgress.percentage}%` }}
										/>
									</div>
								)}
							</div>
						</div>
					) : (
						<CanvasView
							elements={currentCanvas.elements}
							onElementsChange={updateCanvasElements}
						/>
					)}
				</div>
			) : (
				<div className="w-full h-full flex items-center justify-center">
					<div className="text-center text-[var(--base-600)]">
						<div className="text-lg">No workspace available</div>
						<div className="text-sm mt-2">Click "+ New Agent" to create your first workspace</div>
					</div>
				</div>
			)}
		</div>
	) : (<></>);
};

export default GitProjectView;
<|MERGE_RESOLUTION|>--- conflicted
+++ resolved
@@ -1,545 +1,536 @@
-import React, { useRef, useState, useEffect } from "react";
-import { invoke } from "@tauri-apps/api/core";
-import CanvasView from "./CanvasView";
-import { useGitProject } from "./contexts/GitProjectContext";
-import { cn } from "./utils";
-import { useStore } from "./state";
-import { UnifiedCanvasAgentList } from "./components/UnifiedCanvasAgentList";
-import { AgentOverview } from "./components/AgentOverview";
-import { osSessionGetWorkingDirectory } from "./bindings/os";
-
-interface GitProjectViewProps {
-	onGoHome?: () => void;
-}
-
-const GitProjectView: React.FC<GitProjectViewProps> = ({ onGoHome }) => {
-	const { 
-		selectedGitProject, 
-		currentCanvas, 
-		updateCanvasElements, 
-		mergeCanvasToRoot,
-		getBackgroundAgents,
-		removeBackgroundAgent,
-		cancelBackgroundAgent,
-		forceRemoveBackgroundAgent,
-		getCanvasLockState,
-		canEditCanvas,
-		getCurrentTaskManager
-	} = useGitProject();
-	const { updateGitProject, removeGitProject } = useStore();
-	const [showCanvases, setShowCanvases] = useState(true);
-	const [mergingCanvases, setMergingCanvases] = useState<Set<string>>(new Set());
-	const [selectedItemId, setSelectedItemId] = useState<string | null>(null);
-	const [viewMode, setViewMode] = useState<'canvas' | 'overview'>('canvas');
-
-	const canvasesHoveredRef = useRef(false);
-
-	// Handle canvas merge to root
-	const handleShowInExplorer = async (itemId: string) => {
-		if (!selectedGitProject) return;
-
-		// Check if it's a canvas
-		const canvas = selectedGitProject.canvases.find(c => c.id === itemId);
-		if (canvas && canvas.osSession) {
-			const path = osSessionGetWorkingDirectory(canvas.osSession);
-			if (path) {
-				try {
-					await invoke("open_path_in_explorer_with_os_session", {
-						path: path,
-						osSession: canvas.osSession
-					});
-				} catch (error) {
-					console.error("Failed to open canvas in explorer:", error);
-				}
-			}
-			return;
-		}
-
-		// Check if it's a background agent
-		const agent = getBackgroundAgents().find(a => a.id === itemId);
-		if (agent && agent.workspaceOsSession) {
-			const path = osSessionGetWorkingDirectory(agent.workspaceOsSession);
-			if (path) {
-				try {
-					await invoke("open_path_in_explorer_with_os_session", {
-						path: path,
-						osSession: agent.workspaceOsSession
-					});
-				} catch (error) {
-					console.error("Failed to open agent workspace in explorer:", error);
-				}
-			}
-			return;
-		}
-	};
-
-	const handleMergeCanvas = async (canvasId: string) => {
-		setMergingCanvases(prev => new Set(prev).add(canvasId));
-		
-		try {
-			const result = await mergeCanvasToRoot(canvasId);
-			
-			if (result.success) {
-				console.log('Merge initiated successfully, agent ID:', result.agentId);
-			} else {
-				console.error('Failed to start merge:', result.error);
-				alert(`Failed to start merge: ${result.error}`);
-			}
-		} catch (error) {
-			console.error('Unexpected error during merge:', error);
-			alert(`Unexpected error: ${error}`);
-		} finally {
-			setMergingCanvases(prev => {
-				const newSet = new Set(prev);
-				newSet.delete(canvasId);
-				return newSet;
-			});
-		}
-	};
-
-	// Handle canvas creation
-	const handleCreateCanvas = (): string | undefined => {
-		if (!selectedGitProject) return undefined;
-		
-		console.log("Creating new canvas copy...");
-		
-		const result = selectedGitProject.addCanvasCopy();
-		
-		if (result.success && result.canvasId) {
-			selectedGitProject.setCurrentCanvasIndex(selectedGitProject.canvases.length - 1);
-			console.log("New canvas copy created with ID:", result.canvasId);
-			// Auto-select the new canvas
-			setSelectedItemId(result.canvasId);
-			// Trigger state update to save to disk
-			updateGitProject(selectedGitProject.id);
-			return result.canvasId;
-		} else {
-			console.error("Failed to create canvas copy:", result.error);
-			alert(`Failed to create canvas copy: ${result.error}`);
-			return undefined;
-		}
-	};
-
-	// Agent Overview handler functions
-	const handleAddPrompt = (canvasId: string, prompt: string) => {
-		console.log('🎯 [PROMPT] handleAddPrompt called - Canvas ID:', canvasId, 'Prompt:', prompt);
-		
-		if (!selectedGitProject) {
-			console.error('❌ [PROMPT] No selected git project');
-			return;
-		}
-		
-		const canvas = selectedGitProject.canvases.find(c => c.id === canvasId);
-		if (!canvas) {
-			console.error('❌ [PROMPT] Canvas not found:', canvasId);
-			return;
-		}
-		
-		console.log('✅ [PROMPT] Found canvas:', canvas.id, 'Task manager available:', !!canvas.taskManager);
-		
-		// Create a new prompting task with the provided prompt
-		const taskId = canvas.taskManager.createPromptingTask(prompt);
-		console.log(`✅ [PROMPT] Created new prompting task ${taskId} for canvas ${canvasId}`);
-		
-		// Save the updated project
-		updateGitProject(selectedGitProject.id);
-		console.log('💾 [PROMPT] Updated git project after adding prompt');
-	};
-
-	// Handle prompt deletion
-	const handlePromptDeletion = (promptId: string, agentId: string) => {
-		if (!selectedGitProject) return;
-		
-		const canvas = selectedGitProject.canvases.find(c => c.id === agentId);
-		if (!canvas) return;
-		
-		// If this is a task ID rather than a prompt ID, handle task deletion
-		const task = canvas.taskManager.getTask(promptId);
-		if (task && task.status === 'prompting') {
-			const deleted = canvas.taskManager.deleteTask(promptId);
-			if (deleted) {
-				console.log(`Deleted prompting task ${promptId} from canvas ${agentId}`);
-				updateGitProject(selectedGitProject.id);
-			}
-		}
-		
-		console.log(`Prompt deletion handled for prompt ${promptId} in agent ${agentId}`);
-	};
-
-	const handlePlayCanvas = (canvasId: string) => {
-		if (!selectedGitProject) return;
-		
-		const canvas = selectedGitProject.canvases.find(c => c.id === canvasId);
-		if (!canvas) return;
-		
-		// Switch to this canvas and let the user interact with it
-		const canvasIndex = selectedGitProject.canvases.findIndex(c => c.id === canvasId);
-		if (canvasIndex !== -1) {
-			selectedGitProject.setCurrentCanvasIndex(canvasIndex);
-			updateGitProject(selectedGitProject.id);
-			setSelectedItemId(canvasId);
-			// Switch to canvas view
-			setViewMode('canvas');
-		}
-	};
-
-	const handlePauseCanvas = (canvasId: string) => {
-		if (!selectedGitProject) return;
-		
-		const canvas = selectedGitProject.canvases.find(c => c.id === canvasId);
-		if (!canvas) return;
-		
-		// For now, we'll just log this since there's no direct pause mechanism for tasks
-		// In a full implementation, this would interact with running processes
-		console.log(`Pause requested for canvas ${canvasId}`);
-		
-		// Cancel any running background agents for this canvas
-		const runningAgents = getBackgroundAgents().filter(agent => 
-			agent.status === 'running' && agent.context && 
-			(agent.context as any).canvasId === canvasId
-		);
-		
-		runningAgents.forEach(agent => {
-			cancelBackgroundAgent(agent.id);
-		});
-	};
-
-	const handleRunTest = (canvasId: string) => {
-		if (!selectedGitProject) return;
-		
-		const canvas = selectedGitProject.canvases.find(c => c.id === canvasId);
-		if (!canvas?.osSession) return;
-		
-		// This would typically run tests in the canvas workspace
-		// For now, we'll just log and potentially switch to the canvas
-		console.log(`Run test requested for canvas ${canvasId}`);
-		
-		// Switch to this canvas so user can see the test results
-		const canvasIndex = selectedGitProject.canvases.findIndex(c => c.id === canvasId);
-		if (canvasIndex !== -1) {
-			selectedGitProject.setCurrentCanvasIndex(canvasIndex);
-			updateGitProject(selectedGitProject.id);
-			setSelectedItemId(canvasId);
-			// Switch to canvas view
-			setViewMode('canvas');
-		}
-	};
-
-	// Handle unified item selection (canvas, background agent, or overview)
-	const handleItemSelect = (itemId: string | null) => {
-		if (!itemId || !selectedGitProject) {
-			setSelectedItemId(null);
-			setViewMode('canvas');
-			return;
-		}
-
-		// Check if it's the overview
-		if (itemId === 'agent-overview') {
-			setViewMode('overview');
-			setSelectedItemId(itemId);
-			return;
-		}
-
-
-		// Check if it's a canvas
-		const canvasIndex = selectedGitProject.canvases.findIndex(c => c.id === itemId);
-		if (canvasIndex !== -1) {
-			// It's a canvas - switch to it
-			selectedGitProject.setCurrentCanvasIndex(canvasIndex);
-			updateGitProject(selectedGitProject.id);
-			setSelectedItemId(itemId);
-			setViewMode('canvas');
-			return;
-		}
-
-		// Check if it's a background agent
-		const agent = getBackgroundAgents().find(a => a.id === itemId);
-		if (agent) {
-			// It's a background agent - just select it for status display
-			setSelectedItemId(itemId);
-			setViewMode('canvas');
-			return;
-		}
-
-		// Unknown item
-		setSelectedItemId(null);
-		setViewMode('canvas');
-	};
-
-	// Get the directory name from the project root
-	const getProjectDirectoryName = () => {
-		if (!selectedGitProject) return "";
-		const root = selectedGitProject.root;
-		if ('Local' in root) {
-			const path = root.Local;
-			return path.split('/').pop() || path.split('\\').pop() || path;
-		} else if ('Wsl' in root) {
-			const path = root.Wsl.working_directory;
-			return path.split('/').pop() || path.split('\\').pop() || path;
-		}
-		return "";
-	};
-
-	// Compute task progress for each canvas using TaskManager (persistent data)
-	const getCanvasTaskCounts = (canvasId: string) => {
-		if (!selectedGitProject) return { running: 0, finished: 0, error: 0, total: 0 };
-		
-		const canvas = selectedGitProject.canvases.find(c => c.id === canvasId);
-		if (!canvas?.taskManager) return { running: 0, finished: 0, error: 0, total: 0 };
-		
-		const taskManager = canvas.taskManager;
-		const allTasks = taskManager.getTasks();
-		const running = taskManager.getInProgressTasks().length;
-		const finished = taskManager.getCompletedTasks().length;
-		const total = allTasks.length;
-		
-		// For error count, we could check processes since tasks don't have error state yet
-		const processes = canvas.runningProcesses || [];
-		const error = processes.filter(p => p.status === 'error').length;
-		
-		return { running, finished, error, total };
-	};
-
-	// Show workspace in explorer
-	const showWorkspaceInExplorer = async (canvasId: string) => {
-		if (!selectedGitProject) return;
-		
-		try {
-			const canvas = selectedGitProject.canvases.find(c => c.id === canvasId);
-			if (!canvas?.osSession) {
-				console.warn("Canvas osSession is not ready yet. Cannot open in explorer.");
-				return;
-			}
-
-			// Get the working directory path for this canvas
-			const workingDir = 'Local' in canvas.osSession 
-				? canvas.osSession.Local 
-				: canvas.osSession.Wsl.working_directory;
-
-			// Use the new function that properly handles osSession
-			await invoke("open_path_in_explorer_with_os_session", { 
-				path: workingDir,
-				osSession: canvas.osSession 
-			});
-		} catch (error) {
-			console.error("Failed to open workspace in explorer:", error);
-		}
-	};
-
-	// Delete workspace
-	const deleteWorkspace = async (canvasId: string) => {
-		if (!selectedGitProject) return;
-		
-		try {
-			const canvas = selectedGitProject.canvases.find(c => c.id === canvasId);
-			if (!canvas?.osSession) {
-				console.warn("Canvas osSession is not ready yet. Cannot delete workspace.");
-				return;
-			}
-
-			let deletePath = "";
-			if ('Local' in canvas.osSession) {
-				deletePath = canvas.osSession.Local;
-			} else if ('Wsl' in canvas.osSession) {
-				deletePath = canvas.osSession.Wsl.working_directory;
-			}
-
-			if (!deletePath) return;
-
-			const confirmed = window.confirm(`Are you sure you want to permanently delete this workspace and all its files? This action cannot be undone.\n\nPath: ${deletePath}`);
-			if (confirmed) {
-				// Try to return to pool first (for reuse if possible)
-				try {
-					await selectedGitProject.returnCanvasCopy(canvasId);
-				} catch (returnError) {
-					console.warn('Could not return canvas to pool, deleting instead:', returnError);
-					// Delete from filesystem using osSession-aware deletion
-					await invoke("delete_path_with_os_session", { 
-						path: deletePath, 
-						osSession: canvas.osSession 
-					});
-				}
-				
-				// Remove from project
-				selectedGitProject.removeCanvas(canvasId);
-				updateGitProject(selectedGitProject.id);
-				console.log(`Deleted workspace from project: ${canvasId}`);
-			}
-		} catch (error) {
-			console.error("Failed to delete workspace:", error);
-			alert(`Failed to delete workspace: ${error}`);
-		}
-	};
-
-	// Auto-create first canvas if none exist
-	useEffect(() => {
-		if (selectedGitProject && selectedGitProject.canvases.length === 0) {
-			console.log("No canvases found, creating first version...");
-			const result = selectedGitProject.addCanvasCopy();
-			if (result.success) {
-				console.log("First canvas created with ID:", result.canvasId);
-				updateGitProject(selectedGitProject.id);
-			} else {
-				console.error("Failed to create first canvas:", result.error);
-			}
-		}
-	}, [selectedGitProject?.id, selectedGitProject?.canvases.length, updateGitProject]);
-
-	// Show overview when no canvases are available
-	useEffect(() => {
-		if (selectedGitProject && selectedGitProject.canvases.length === 0 && viewMode === 'canvas') {
-			setViewMode('overview');
-			setSelectedItemId('agent-overview');
-		}
-	}, [selectedGitProject?.canvases.length, viewMode]);
-
-	// Sync selectedItemId with current canvas (only in canvas mode)
-	useEffect(() => {
-		if (viewMode === 'canvas' && currentCanvas && selectedItemId !== currentCanvas.id) {
-			setSelectedItemId(currentCanvas.id);
-		}
-	}, [currentCanvas?.id, selectedItemId, viewMode]);
-
-
-	return selectedGitProject ? (
-		<div className="w-full h-full flex gap-1.5">
-			<div
-				className={cn(
-					"group flex flex-col gap-1.5 transition-all outline-0 rounded-md select-none relative z-50 border-[var(--acc-400-50)]",
-					showCanvases
-						? "min-w-[25ch] w-[25ch] max-w-[25ch]"
-						: "w-1 my-0 hover:w-3 not-hover:bg-[var(--base-400-20)] hover:border-(length:--border)",
-				)}
-			>
-				{showCanvases && (
-					<>
-						{/* Back to Projects Button */}
-						{onGoHome && (
-							<div className="w-full pl-3 pt-2 pb-1">
-								<button 
-									onClick={onGoHome}
-									className="flex items-center gap-2 text-xs text-[var(--base-600)] hover:text-[var(--base-800)] transition-colors cursor-pointer"
-								>
-									<span>←</span>
-									<span>Projects</span>
-								</button>
-							</div>
-						)}
-						
-						{/* Project Directory Header */}
-						<div className="w-full pl-3 py-2">
-							<div className="text-sm text-[var(--base-500-50)]">
-								{getProjectDirectoryName()}
-							</div>
-						</div>
-						
-						<div className="flex flex-col gap-2 h-full w-full overflow-y-auto">
-<<<<<<< HEAD
-							<div className="flex gap-2">
-								<button
-									onClick={handleCreateCanvas}
-									className="flex-1 px-3 py-2 text-sm border-[var(--base-300)] border-dashed hover:border-solid border-(length:--border) cursor-pointer hover:bg-[var(--acc-100-70)] text-[var(--acc-800-70)] rounded-lg transition-colors flex items-center justify-center gap-2"
-								>
-									<span>+ new edit</span>
-								</button>
-							</div>
-
-							{/* Agent Overview Item */}
-							<div className="flex flex-col gap-1">
-								<button
-									onClick={() => handleItemSelect('agent-overview')}
-									className={`w-full px-3 py-2 text-sm rounded-lg transition-colors text-left flex items-center gap-2 ${
-										selectedItemId === 'agent-overview'
-											? 'bg-[var(--acc-500)] text-white'
-											: 'hover:bg-[var(--acc-100-70)] text-[var(--base-700)]'
-									}`}
-								>
-									<span>📊</span>
-									<span>Agent Overview</span>
-								</button>
-							</div>
-=======
-							<button
-								onClick={handleCreateCanvas}
-								className="self-end w-fit text-xs px-3 py-2 bg-[var(--positive-100-50)] border-[var(--positive-600-50)] hover:border-[var(--positive-600-70)] border-dashed hover:border-solid border-(length:--border) cursor-pointer hover:bg-[var(--positive-100-70)] text-[var(--positive-600-50)] hover:text-[var(--positive-600)] rounded-xl transition-colors flex items-center justify-center gap-2"
-							>
-								<span>+ New Agent</span>
-							</button>
->>>>>>> 0de56659
-
-							{/* Unified Canvas and Agent List */}
-							<UnifiedCanvasAgentList
-								canvases={selectedGitProject.canvases}
-								backgroundAgents={getBackgroundAgents()}
-								selectedItemId={selectedItemId}
-								onSelectItem={handleItemSelect}
-								onRemoveCanvas={deleteWorkspace}
-								onCancelAgent={cancelBackgroundAgent}
-								onForceRemoveAgent={forceRemoveBackgroundAgent}
-								onMergeCanvas={handleMergeCanvas}
-								onShowInExplorer={handleShowInExplorer}
-							/>
-						</div>
-					</>
-				)}
-			</div>
-			{viewMode === 'overview' ? (
-				<div className="w-full h-full animate-fade-in opacity-100">
-					<AgentOverview
-						canvases={selectedGitProject.canvases}
-						backgroundAgents={getBackgroundAgents()}
-						project={selectedGitProject}
-						onAddPrompt={handleAddPrompt}
-						onPlayCanvas={handlePlayCanvas}
-						onPauseCanvas={handlePauseCanvas}
-						onDeleteCanvas={deleteWorkspace}
-						onMergeCanvas={handleMergeCanvas}
-						onRunTest={handleRunTest}
-						onCreateAgent={handleCreateCanvas}
-						taskManager={getCurrentTaskManager()}
-						onProjectUpdate={() => updateGitProject(selectedGitProject.id)}
-						onPromptDeleted={handlePromptDeletion}
-					/>
-				</div>
-			) : currentCanvas ? (
-				<div className="w-full h-full animate-fade-in opacity-100" key={currentCanvas.id}>
-					{currentCanvas.lockState === 'loading' ? (
-						<div className="w-full h-full flex items-center justify-center">
-							<div className="text-center text-[var(--base-600)]">
-								<div className="text-lg">Setting up workspace...</div>
-								<div className="text-sm mt-2">
-									{currentCanvas.copyProgress ? 
-										`${currentCanvas.copyProgress.percentage.toFixed(0)}% - ${currentCanvas.copyProgress.speed}` :
-										'Preparing copy...'
-									}
-								</div>
-								{currentCanvas.copyProgress && (
-									<div className="w-64 bg-[var(--base-200)] rounded-full h-2 mt-3">
-										<div 
-											className="bg-[var(--acc-500)] h-2 rounded-full transition-all duration-300"
-											style={{ width: `${currentCanvas.copyProgress.percentage}%` }}
-										/>
-									</div>
-								)}
-							</div>
-						</div>
-					) : (
-						<CanvasView
-							elements={currentCanvas.elements}
-							onElementsChange={updateCanvasElements}
-						/>
-					)}
-				</div>
-			) : (
-				<div className="w-full h-full flex items-center justify-center">
-					<div className="text-center text-[var(--base-600)]">
-						<div className="text-lg">No workspace available</div>
-						<div className="text-sm mt-2">Click "+ New Agent" to create your first workspace</div>
-					</div>
-				</div>
-			)}
-		</div>
-	) : (<></>);
-};
-
-export default GitProjectView;
+import React, { useRef, useState, useEffect } from "react";
+import { invoke } from "@tauri-apps/api/core";
+import CanvasView from "./CanvasView";
+import { useGitProject } from "./contexts/GitProjectContext";
+import { cn } from "./utils";
+import { useStore } from "./state";
+import { UnifiedCanvasAgentList } from "./components/UnifiedCanvasAgentList";
+import { AgentOverview } from "./components/AgentOverview";
+import { osSessionGetWorkingDirectory } from "./bindings/os";
+
+interface GitProjectViewProps {
+	onGoHome?: () => void;
+}
+
+const GitProjectView: React.FC<GitProjectViewProps> = ({ onGoHome }) => {
+	const { 
+		selectedGitProject, 
+		currentCanvas, 
+		updateCanvasElements, 
+		mergeCanvasToRoot,
+		getBackgroundAgents,
+		removeBackgroundAgent,
+		cancelBackgroundAgent,
+		forceRemoveBackgroundAgent,
+		getCanvasLockState,
+		canEditCanvas,
+		getCurrentTaskManager
+	} = useGitProject();
+	const { updateGitProject, removeGitProject } = useStore();
+	const [showCanvases, setShowCanvases] = useState(true);
+	const [mergingCanvases, setMergingCanvases] = useState<Set<string>>(new Set());
+	const [selectedItemId, setSelectedItemId] = useState<string | null>(null);
+	const [viewMode, setViewMode] = useState<'canvas' | 'overview'>('canvas');
+
+	const canvasesHoveredRef = useRef(false);
+
+	// Handle canvas merge to root
+	const handleShowInExplorer = async (itemId: string) => {
+		if (!selectedGitProject) return;
+
+		// Check if it's a canvas
+		const canvas = selectedGitProject.canvases.find(c => c.id === itemId);
+		if (canvas && canvas.osSession) {
+			const path = osSessionGetWorkingDirectory(canvas.osSession);
+			if (path) {
+				try {
+					await invoke("open_path_in_explorer_with_os_session", {
+						path: path,
+						osSession: canvas.osSession
+					});
+				} catch (error) {
+					console.error("Failed to open canvas in explorer:", error);
+				}
+			}
+			return;
+		}
+
+		// Check if it's a background agent
+		const agent = getBackgroundAgents().find(a => a.id === itemId);
+		if (agent && agent.workspaceOsSession) {
+			const path = osSessionGetWorkingDirectory(agent.workspaceOsSession);
+			if (path) {
+				try {
+					await invoke("open_path_in_explorer_with_os_session", {
+						path: path,
+						osSession: agent.workspaceOsSession
+					});
+				} catch (error) {
+					console.error("Failed to open agent workspace in explorer:", error);
+				}
+			}
+			return;
+		}
+	};
+
+	const handleMergeCanvas = async (canvasId: string) => {
+		setMergingCanvases(prev => new Set(prev).add(canvasId));
+		
+		try {
+			const result = await mergeCanvasToRoot(canvasId);
+			
+			if (result.success) {
+				console.log('Merge initiated successfully, agent ID:', result.agentId);
+			} else {
+				console.error('Failed to start merge:', result.error);
+				alert(`Failed to start merge: ${result.error}`);
+			}
+		} catch (error) {
+			console.error('Unexpected error during merge:', error);
+			alert(`Unexpected error: ${error}`);
+		} finally {
+			setMergingCanvases(prev => {
+				const newSet = new Set(prev);
+				newSet.delete(canvasId);
+				return newSet;
+			});
+		}
+	};
+
+	// Handle canvas creation
+	const handleCreateCanvas = (): string | undefined => {
+		if (!selectedGitProject) return undefined;
+		
+		console.log("Creating new canvas copy...");
+		
+		const result = selectedGitProject.addCanvasCopy();
+		
+		if (result.success && result.canvasId) {
+			selectedGitProject.setCurrentCanvasIndex(selectedGitProject.canvases.length - 1);
+			console.log("New canvas copy created with ID:", result.canvasId);
+			// Auto-select the new canvas
+			setSelectedItemId(result.canvasId);
+			// Trigger state update to save to disk
+			updateGitProject(selectedGitProject.id);
+			return result.canvasId;
+		} else {
+			console.error("Failed to create canvas copy:", result.error);
+			alert(`Failed to create canvas copy: ${result.error}`);
+			return undefined;
+		}
+	};
+
+	// Agent Overview handler functions
+	const handleAddPrompt = (canvasId: string, prompt: string) => {
+		console.log('🎯 [PROMPT] handleAddPrompt called - Canvas ID:', canvasId, 'Prompt:', prompt);
+		
+		if (!selectedGitProject) {
+			console.error('❌ [PROMPT] No selected git project');
+			return;
+		}
+		
+		const canvas = selectedGitProject.canvases.find(c => c.id === canvasId);
+		if (!canvas) {
+			console.error('❌ [PROMPT] Canvas not found:', canvasId);
+			return;
+		}
+		
+		console.log('✅ [PROMPT] Found canvas:', canvas.id, 'Task manager available:', !!canvas.taskManager);
+		
+		// Create a new prompting task with the provided prompt
+		const taskId = canvas.taskManager.createPromptingTask(prompt);
+		console.log(`✅ [PROMPT] Created new prompting task ${taskId} for canvas ${canvasId}`);
+		
+		// Save the updated project
+		updateGitProject(selectedGitProject.id);
+		console.log('💾 [PROMPT] Updated git project after adding prompt');
+	};
+
+	// Handle prompt deletion
+	const handlePromptDeletion = (promptId: string, agentId: string) => {
+		if (!selectedGitProject) return;
+		
+		const canvas = selectedGitProject.canvases.find(c => c.id === agentId);
+		if (!canvas) return;
+		
+		// If this is a task ID rather than a prompt ID, handle task deletion
+		const task = canvas.taskManager.getTask(promptId);
+		if (task && task.status === 'prompting') {
+			const deleted = canvas.taskManager.deleteTask(promptId);
+			if (deleted) {
+				console.log(`Deleted prompting task ${promptId} from canvas ${agentId}`);
+				updateGitProject(selectedGitProject.id);
+			}
+		}
+		
+		console.log(`Prompt deletion handled for prompt ${promptId} in agent ${agentId}`);
+	};
+
+	const handlePlayCanvas = (canvasId: string) => {
+		if (!selectedGitProject) return;
+		
+		const canvas = selectedGitProject.canvases.find(c => c.id === canvasId);
+		if (!canvas) return;
+		
+		// Switch to this canvas and let the user interact with it
+		const canvasIndex = selectedGitProject.canvases.findIndex(c => c.id === canvasId);
+		if (canvasIndex !== -1) {
+			selectedGitProject.setCurrentCanvasIndex(canvasIndex);
+			updateGitProject(selectedGitProject.id);
+			setSelectedItemId(canvasId);
+			// Switch to canvas view
+			setViewMode('canvas');
+		}
+	};
+
+	const handlePauseCanvas = (canvasId: string) => {
+		if (!selectedGitProject) return;
+		
+		const canvas = selectedGitProject.canvases.find(c => c.id === canvasId);
+		if (!canvas) return;
+		
+		// For now, we'll just log this since there's no direct pause mechanism for tasks
+		// In a full implementation, this would interact with running processes
+		console.log(`Pause requested for canvas ${canvasId}`);
+		
+		// Cancel any running background agents for this canvas
+		const runningAgents = getBackgroundAgents().filter(agent => 
+			agent.status === 'running' && agent.context && 
+			(agent.context as any).canvasId === canvasId
+		);
+		
+		runningAgents.forEach(agent => {
+			cancelBackgroundAgent(agent.id);
+		});
+	};
+
+	const handleRunTest = (canvasId: string) => {
+		if (!selectedGitProject) return;
+		
+		const canvas = selectedGitProject.canvases.find(c => c.id === canvasId);
+		if (!canvas?.osSession) return;
+		
+		// This would typically run tests in the canvas workspace
+		// For now, we'll just log and potentially switch to the canvas
+		console.log(`Run test requested for canvas ${canvasId}`);
+		
+		// Switch to this canvas so user can see the test results
+		const canvasIndex = selectedGitProject.canvases.findIndex(c => c.id === canvasId);
+		if (canvasIndex !== -1) {
+			selectedGitProject.setCurrentCanvasIndex(canvasIndex);
+			updateGitProject(selectedGitProject.id);
+			setSelectedItemId(canvasId);
+			// Switch to canvas view
+			setViewMode('canvas');
+		}
+	};
+
+	// Handle unified item selection (canvas, background agent, or overview)
+	const handleItemSelect = (itemId: string | null) => {
+		if (!itemId || !selectedGitProject) {
+			setSelectedItemId(null);
+			setViewMode('canvas');
+			return;
+		}
+
+		// Check if it's the overview
+		if (itemId === 'agent-overview') {
+			setViewMode('overview');
+			setSelectedItemId(itemId);
+			return;
+		}
+
+
+		// Check if it's a canvas
+		const canvasIndex = selectedGitProject.canvases.findIndex(c => c.id === itemId);
+		if (canvasIndex !== -1) {
+			// It's a canvas - switch to it
+			selectedGitProject.setCurrentCanvasIndex(canvasIndex);
+			updateGitProject(selectedGitProject.id);
+			setSelectedItemId(itemId);
+			setViewMode('canvas');
+			return;
+		}
+
+		// Check if it's a background agent
+		const agent = getBackgroundAgents().find(a => a.id === itemId);
+		if (agent) {
+			// It's a background agent - just select it for status display
+			setSelectedItemId(itemId);
+			setViewMode('canvas');
+			return;
+		}
+
+		// Unknown item
+		setSelectedItemId(null);
+		setViewMode('canvas');
+	};
+
+	// Get the directory name from the project root
+	const getProjectDirectoryName = () => {
+		if (!selectedGitProject) return "";
+		const root = selectedGitProject.root;
+		if ('Local' in root) {
+			const path = root.Local;
+			return path.split('/').pop() || path.split('\\').pop() || path;
+		} else if ('Wsl' in root) {
+			const path = root.Wsl.working_directory;
+			return path.split('/').pop() || path.split('\\').pop() || path;
+		}
+		return "";
+	};
+
+	// Compute task progress for each canvas using TaskManager (persistent data)
+	const getCanvasTaskCounts = (canvasId: string) => {
+		if (!selectedGitProject) return { running: 0, finished: 0, error: 0, total: 0 };
+		
+		const canvas = selectedGitProject.canvases.find(c => c.id === canvasId);
+		if (!canvas?.taskManager) return { running: 0, finished: 0, error: 0, total: 0 };
+		
+		const taskManager = canvas.taskManager;
+		const allTasks = taskManager.getTasks();
+		const running = taskManager.getInProgressTasks().length;
+		const finished = taskManager.getCompletedTasks().length;
+		const total = allTasks.length;
+		
+		// For error count, we could check processes since tasks don't have error state yet
+		const processes = canvas.runningProcesses || [];
+		const error = processes.filter(p => p.status === 'error').length;
+		
+		return { running, finished, error, total };
+	};
+
+	// Show workspace in explorer
+	const showWorkspaceInExplorer = async (canvasId: string) => {
+		if (!selectedGitProject) return;
+		
+		try {
+			const canvas = selectedGitProject.canvases.find(c => c.id === canvasId);
+			if (!canvas?.osSession) {
+				console.warn("Canvas osSession is not ready yet. Cannot open in explorer.");
+				return;
+			}
+
+			// Get the working directory path for this canvas
+			const workingDir = 'Local' in canvas.osSession 
+				? canvas.osSession.Local 
+				: canvas.osSession.Wsl.working_directory;
+
+			// Use the new function that properly handles osSession
+			await invoke("open_path_in_explorer_with_os_session", { 
+				path: workingDir,
+				osSession: canvas.osSession 
+			});
+		} catch (error) {
+			console.error("Failed to open workspace in explorer:", error);
+		}
+	};
+
+	// Delete workspace
+	const deleteWorkspace = async (canvasId: string) => {
+		if (!selectedGitProject) return;
+		
+		try {
+			const canvas = selectedGitProject.canvases.find(c => c.id === canvasId);
+			if (!canvas?.osSession) {
+				console.warn("Canvas osSession is not ready yet. Cannot delete workspace.");
+				return;
+			}
+
+			let deletePath = "";
+			if ('Local' in canvas.osSession) {
+				deletePath = canvas.osSession.Local;
+			} else if ('Wsl' in canvas.osSession) {
+				deletePath = canvas.osSession.Wsl.working_directory;
+			}
+
+			if (!deletePath) return;
+
+			const confirmed = window.confirm(`Are you sure you want to permanently delete this workspace and all its files? This action cannot be undone.\n\nPath: ${deletePath}`);
+			if (confirmed) {
+				// Try to return to pool first (for reuse if possible)
+				try {
+					await selectedGitProject.returnCanvasCopy(canvasId);
+				} catch (returnError) {
+					console.warn('Could not return canvas to pool, deleting instead:', returnError);
+					// Delete from filesystem using osSession-aware deletion
+					await invoke("delete_path_with_os_session", { 
+						path: deletePath, 
+						osSession: canvas.osSession 
+					});
+				}
+				
+				// Remove from project
+				selectedGitProject.removeCanvas(canvasId);
+				updateGitProject(selectedGitProject.id);
+				console.log(`Deleted workspace from project: ${canvasId}`);
+			}
+		} catch (error) {
+			console.error("Failed to delete workspace:", error);
+			alert(`Failed to delete workspace: ${error}`);
+		}
+	};
+
+	// Auto-create first canvas if none exist
+	useEffect(() => {
+		if (selectedGitProject && selectedGitProject.canvases.length === 0) {
+			console.log("No canvases found, creating first version...");
+			const result = selectedGitProject.addCanvasCopy();
+			if (result.success) {
+				console.log("First canvas created with ID:", result.canvasId);
+				updateGitProject(selectedGitProject.id);
+			} else {
+				console.error("Failed to create first canvas:", result.error);
+			}
+		}
+	}, [selectedGitProject?.id, selectedGitProject?.canvases.length, updateGitProject]);
+
+	// Show overview when no canvases are available
+	useEffect(() => {
+		if (selectedGitProject && selectedGitProject.canvases.length === 0 && viewMode === 'canvas') {
+			setViewMode('overview');
+			setSelectedItemId('agent-overview');
+		}
+	}, [selectedGitProject?.canvases.length, viewMode]);
+
+	// Sync selectedItemId with current canvas (only in canvas mode)
+	useEffect(() => {
+		if (viewMode === 'canvas' && currentCanvas && selectedItemId !== currentCanvas.id) {
+			setSelectedItemId(currentCanvas.id);
+		}
+	}, [currentCanvas?.id, selectedItemId, viewMode]);
+
+
+	return selectedGitProject ? (
+		<div className="w-full h-full flex gap-1.5">
+			<div
+				className={cn(
+					"group flex flex-col gap-1.5 transition-all outline-0 rounded-md select-none relative z-50 border-[var(--acc-400-50)]",
+					showCanvases
+						? "min-w-[25ch] w-[25ch] max-w-[25ch]"
+						: "w-1 my-0 hover:w-3 not-hover:bg-[var(--base-400-20)] hover:border-(length:--border)",
+				)}
+			>
+				{showCanvases && (
+					<>
+						{/* Back to Projects Button */}
+						{onGoHome && (
+							<div className="w-full pl-3 pt-2 pb-1">
+								<button 
+									onClick={onGoHome}
+									className="flex items-center gap-2 text-xs text-[var(--base-600)] hover:text-[var(--base-800)] transition-colors cursor-pointer"
+								>
+									<span>←</span>
+									<span>Projects</span>
+								</button>
+							</div>
+						)}
+						
+						{/* Project Directory Header */}
+						<div className="w-full pl-3 py-2">
+							<div className="text-sm text-[var(--base-500-50)]">
+								{getProjectDirectoryName()}
+							</div>
+						</div>
+						
+						<div className="flex flex-col gap-2 h-full w-full overflow-y-auto">
+							<div className="flex gap-2">
+								<button
+									onClick={handleCreateCanvas}
+									className="flex-1 px-3 py-2 text-sm border-[var(--base-300)] border-dashed hover:border-solid border-(length:--border) cursor-pointer hover:bg-[var(--acc-100-70)] text-[var(--acc-800-70)] rounded-lg transition-colors flex items-center justify-center gap-2"
+								>
+									<span>+ new edit</span>
+								</button>
+							</div>
+
+							{/* Agent Overview Item */}
+							<div className="flex flex-col gap-1">
+								<button
+									onClick={() => handleItemSelect('agent-overview')}
+									className={`w-full px-3 py-2 text-sm rounded-lg transition-colors text-left flex items-center gap-2 ${
+										selectedItemId === 'agent-overview'
+											? 'bg-[var(--acc-500)] text-white'
+											: 'hover:bg-[var(--acc-100-70)] text-[var(--base-700)]'
+									}`}
+								>
+									<span>📊</span>
+									<span>Agent Overview</span>
+								</button>
+							</div>
+
+							{/* Unified Canvas and Agent List */}
+							<UnifiedCanvasAgentList
+								canvases={selectedGitProject.canvases}
+								backgroundAgents={getBackgroundAgents()}
+								selectedItemId={selectedItemId}
+								onSelectItem={handleItemSelect}
+								onRemoveCanvas={deleteWorkspace}
+								onCancelAgent={cancelBackgroundAgent}
+								onForceRemoveAgent={forceRemoveBackgroundAgent}
+								onMergeCanvas={handleMergeCanvas}
+								onShowInExplorer={handleShowInExplorer}
+							/>
+						</div>
+					</>
+				)}
+			</div>
+			{viewMode === 'overview' ? (
+				<div className="w-full h-full animate-fade-in opacity-100">
+					<AgentOverview
+						canvases={selectedGitProject.canvases}
+						backgroundAgents={getBackgroundAgents()}
+						project={selectedGitProject}
+						onAddPrompt={handleAddPrompt}
+						onPlayCanvas={handlePlayCanvas}
+						onPauseCanvas={handlePauseCanvas}
+						onDeleteCanvas={deleteWorkspace}
+						onMergeCanvas={handleMergeCanvas}
+						onRunTest={handleRunTest}
+						onCreateAgent={handleCreateCanvas}
+						taskManager={getCurrentTaskManager()}
+						onProjectUpdate={() => updateGitProject(selectedGitProject.id)}
+						onPromptDeleted={handlePromptDeletion}
+					/>
+				</div>
+			) : currentCanvas ? (
+				<div className="w-full h-full animate-fade-in opacity-100" key={currentCanvas.id}>
+					{currentCanvas.lockState === 'loading' ? (
+						<div className="w-full h-full flex items-center justify-center">
+							<div className="text-center text-[var(--base-600)]">
+								<div className="text-lg">Setting up workspace...</div>
+								<div className="text-sm mt-2">
+									{currentCanvas.copyProgress ? 
+										`${currentCanvas.copyProgress.percentage.toFixed(0)}% - ${currentCanvas.copyProgress.speed}` :
+										'Preparing copy...'
+									}
+								</div>
+								{currentCanvas.copyProgress && (
+									<div className="w-64 bg-[var(--base-200)] rounded-full h-2 mt-3">
+										<div 
+											className="bg-[var(--acc-500)] h-2 rounded-full transition-all duration-300"
+											style={{ width: `${currentCanvas.copyProgress.percentage}%` }}
+										/>
+									</div>
+								)}
+							</div>
+						</div>
+					) : (
+						<CanvasView
+							elements={currentCanvas.elements}
+							onElementsChange={updateCanvasElements}
+						/>
+					)}
+				</div>
+			) : (
+				<div className="w-full h-full flex items-center justify-center">
+					<div className="text-center text-[var(--base-600)]">
+						<div className="text-lg">No workspace available</div>
+						<div className="text-sm mt-2">Click "+ New Agent" to create your first workspace</div>
+					</div>
+				</div>
+			)}
+		</div>
+	) : (<></>);
+};
+
+export default GitProjectView;