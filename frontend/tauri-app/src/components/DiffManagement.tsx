--- conflicted
+++ resolved
@@ -1575,66 +1575,6 @@
 
   return (
     <div className="flex-1 flex flex-col">
-<<<<<<< HEAD
-      {/* Navigation Header */}
-      <div className="flex items-center justify-between p-4 border-b border-[var(--base-300)] bg-[var(--base-150)]">
-        <div className="flex items-center space-x-4">
-          <div>
-            <h3 className=" text-[var(--base-700)]">{change.title}</h3>
-            <p className="text-sm text-[var(--base-600)]">
-              File {currentFileIndex + 1} of {change.files.length}: {currentFile.filePath}
-            </p>
-            <p className="text-xs text-[var(--base-500)]">
-              Block {currentLineIndex + 1} of {currentFile.hunks.length}
-              {currentFile.hunks[currentLineIndex] && (
-                <span className="ml-2">
-                  (Lines -{currentFile.hunks[currentLineIndex].oldStart},{currentFile.hunks[currentLineIndex].oldCount} 
-                  +{currentFile.hunks[currentLineIndex].newStart},{currentFile.hunks[currentLineIndex].newCount})
-                </span>
-              )}
-            </p>
-          </div>
-          
-          {/* Search Bar */}
-          <div className="flex items-center space-x-2">
-            <div className="relative">
-              <input
-                ref={searchInputRef}
-                type="text"
-                placeholder="Search"
-                value={searchQuery}
-                onChange={(e) => {
-                  setSearchQuery(e.target.value);
-                  searchHunks(e.target.value);
-                }}
-                className="px-3 py-1 border border-[var(--base-300)] rounded text-sm w-48 focus:outline-none focus:border-[var(--acc-500)]"
-              />
-              {searchResults.length > 0 && (
-                <div className="absolute right-2 top-1/2 transform -translate-y-1/2 text-xs text-[var(--base-600)]">
-                  {currentSearchIndex + 1}/{searchResults.length}
-                </div>
-              )}
-            </div>
-            {searchResults.length > 0 && (
-              <>
-                <button
-                  onClick={previousSearchResult}
-                  className="px-2 py-1 bg-[var(--base-200)] text-[var(--base-700)] rounded hover:bg-[var(--base-300)] transition-colors text-sm"
-                >
-                  ↑
-                </button>
-                <button
-                  onClick={nextSearchResult}
-                  className="px-2 py-1 bg-[var(--base-200)] text-[var(--base-700)] rounded hover:bg-[var(--base-300)] transition-colors text-sm"
-                >
-                  ↓
-                </button>
-              </>
-            )}
-          </div>
-        </div>
-=======
->>>>>>> 3d6294ce
 
       {/* File Diff Content */}
       <div className="flex-1 relative">
@@ -1681,20 +1621,9 @@
           
           {/* Next File */}
           <button
-<<<<<<< HEAD
-            onClick={() => onValidateChange(selectedChange)}
-            disabled={change.validated}
-            className={cn(
-              "px-4 py-1 rounded  transition-colors",
-              change.validated
-                ? "bg-green-500 text-white"
-                : "bg-[var(--acc-600)] text-white hover:bg-[var(--acc-700)]"
-            )}
-=======
             onClick={onNextFile}
             className="px-2 py-1 bg-[var(--base-300)] text-[var(--base-700)] rounded-full hover:bg-[var(--base-400)] transition-colors shadow-lg text-sm"
             title="Next File (→)"
->>>>>>> 3d6294ce
           >
             ▶
           </button>
@@ -1884,11 +1813,6 @@
                     <span>
                       @@ -{hunk.oldStart},{hunk.oldCount} +{hunk.newStart},{hunk.newCount} @@
                     </span>
-<<<<<<< HEAD
-                    {hunkIndex === currentHunkIndex && (
-                      <span className="text-[var(--acc-600)]  text-xs">← Current</span>
-                    )}
-=======
                     
                     {/* Hunk Action Buttons */}
                     <div className="flex items-center space-x-1">
@@ -1917,7 +1841,6 @@
                         </button>
                       )}
                     </div>
->>>>>>> 3d6294ce
                   </div>
                 </div>
                 {hunk.lines.map((line, lineIndex) => (
