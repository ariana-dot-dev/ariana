--- conflicted
+++ resolved
@@ -1,521 +1,488 @@
-import React, { useState, useRef, useEffect } from 'react';
-import { SingleChoiceList } from './ChoiceList';
-import { UnifiedListItem, isCanvasItem, isBackgroundAgentItem, createCanvasItem, createBackgroundAgentItem } from '../types/UnifiedListTypes';
-import { GitProjectCanvas, CanvasLockState } from '../types/GitProject';
-import { BackgroundAgent, BackgroundAgentStatus } from '../types/BackgroundAgent';
-import { BackgroundAgentsList } from './BackgroundAgentsList';
-import { Task } from '../types/Task';
-import { cn } from '../utils';
-
-// Marquee component for scrolling text
-const Marquee: React.FC<{ text: string; isActive: boolean; className?: string }> = ({ text, isActive, className = '' }) => {
-	const [shouldAnimate, setShouldAnimate] = useState(false);
-	const textRef = useRef<HTMLDivElement>(null);
-	const containerRef = useRef<HTMLDivElement>(null);
-
-	useEffect(() => {
-		if (!textRef.current || !containerRef.current) return;
-		
-		const textWidth = textRef.current.scrollWidth;
-		const containerWidth = containerRef.current.clientWidth;
-		
-		// Only animate if text overflows and marquee is active
-		setShouldAnimate(isActive && textWidth > containerWidth);
-	}, [text, isActive]);
-
-	return (
-		<div ref={containerRef} className={`relative overflow-hidden ${className}`}>
-			<div
-				ref={textRef}
-				className={`whitespace-nowrap ${
-					shouldAnimate ? 'animate-marquee' : ''
-				}`}
-				style={{
-					animationDuration: shouldAnimate ? `${text.length * 0.1}s` : undefined,
-				}}
-			>
-				{text}
-				{shouldAnimate && <span className="px-8">{text}</span>}
-			</div>
-		</div>
-	);
-};
-
-interface UnifiedCanvasAgentListProps {
-	canvases: GitProjectCanvas[];
-	backgroundAgents: BackgroundAgent[];
-	selectedItemId?: string | null;
-	onSelectItem?: (id: string | null) => void;
-	onRemoveCanvas?: (canvasId: string) => void;
-	onRemoveCanvasNoConfirm?: (canvasId: string) => void;
-	onCancelAgent?: (agentId: string) => void;
-	onForceRemoveAgent?: (agentId: string) => Promise<void>;
-	onMergeCanvas?: (canvasId: string) => void;
-	onShowInExplorer?: (itemId: string) => void;
-<<<<<<< HEAD
-	onOpenTerminal?: (canvasId: string) => void;
-=======
-	onCreateCanvas?: () => string | undefined;
->>>>>>> eb494f82
-}
-
-const StatusIndicator: React.FC<{ status: BackgroundAgentStatus }> = ({ status }) => {
-	const getStatusDisplay = () => {
-		switch (status) {
-			case 'queued': return { text: 'Queued', color: 'text-[var(--base-600)]' };
-			case 'preparation': return { text: 'Preparing...', color: 'text-[var(--acc-600)]' };
-			case 'running': return { text: 'Running...', color: 'text-[var(--positive-600)]' };
-			case 'completed': return { text: 'Completed', color: 'text-[var(--positive-600)]' };
-			case 'failed': return { text: 'Failed', color: 'text-[var(--negative-600)]' };
-			case 'cancelled': return { text: 'Cancelled', color: 'text-[var(--base-500)]' };
-			default: return { text: 'Unknown', color: 'text-[var(--base-500)]' };
-		}
-	};
-
-	const { text, color } = getStatusDisplay();
-	return <span className={`text-xs ${color}`}>{text}</span>;
-};
-
-const hasCompletedTasks = (canvas: GitProjectCanvas): boolean => {
-	const tasks = canvas.taskManager.getTasks();
-	return tasks.some(task => task.status === 'completed');
-};
-
-const generateCanvasName = (canvas: GitProjectCanvas, canvasIndex: number): string => {
-	return `Canvas ${canvasIndex + 1}`;
-};
-
-const getCanvasTaskInfo = (canvas: GitProjectCanvas): { prompt: string; isLoading: boolean; isCompleted: boolean; isPrompting: boolean } => {
-	try {
-		const tasks = canvas.taskManager.getTasks();
-		
-		// Check if there's an in-progress task (actual running task)
-		const inProgressTask = tasks.find(task => task.status === 'running');
-		if (inProgressTask) {
-			let prompt = inProgressTask.prompt.trim();
-			prompt = prompt.replace(/\([^)]*\)/g, '').trim();
-			return { prompt, isLoading: true, isCompleted: false, isPrompting: false };
-		}
-		
-		// Check for in-progress prompts (user typing)
-		if (canvas.inProgressPrompts && canvas.inProgressPrompts.size > 0) {
-			// Get the most recent in-progress prompt
-			for (const prompt of canvas.inProgressPrompts.values()) {
-				if (prompt.trim()) {
-					console.log("[getCanvasTaskInfo] In-progress prompt: '", prompt, "'");
-					let cleanPrompt = prompt.trim();
-					// Remove content in parentheses
-					cleanPrompt = cleanPrompt.replace(/\([^)]*\)/g, '').trim();
-					return { prompt: cleanPrompt, isLoading: false, isCompleted: false, isPrompting: true };
-				}
-			}
-		}
-		
-		// Get the last completed task
-		const completedTasks = tasks.filter(task => task.status === 'completed');
-		if (completedTasks.length > 0) {
-			const lastTask = completedTasks[completedTasks.length - 1];
-			let prompt = lastTask.prompt.trim();
-			prompt = prompt.replace(/\([^)]*\)/g, '').trim();
-			return { prompt, isLoading: false, isCompleted: true, isPrompting: false };
-		}
-		
-		// No tasks
-		return { prompt: '', isLoading: false, isCompleted: false, isPrompting: false };
-	} catch (error) {
-		console.error('Error getting canvas task info:', error);
-		return { prompt: '', isLoading: false, isCompleted: false, isPrompting: false };
-	}
-};
-
-const LockStateIndicator: React.FC<{ lockState: CanvasLockState }> = ({ lockState }) => {
-	switch (lockState) {
-		case 'loading':
-			return <span className="text-xs text-[var(--acc-600)]">Loading...</span>;
-		case 'merging':
-			return <span className="text-xs text-[var(--acc-600)]">Merging...</span>;
-		case 'merged':
-			return <span className="text-xs text-[var(--positive-600)]">Merged ✓</span>;
-		default:
-			return null;
-	}
-};
-
-export const UnifiedCanvasAgentList: React.FC<UnifiedCanvasAgentListProps> = ({
-	canvases,
-	backgroundAgents,
-	selectedItemId,
-	onSelectItem,
-	onRemoveCanvas,
-	onRemoveCanvasNoConfirm,
-	onCancelAgent,
-	onForceRemoveAgent,
-	onMergeCanvas,
-	onShowInExplorer,
-<<<<<<< HEAD
-	onOpenTerminal
-=======
-	onCreateCanvas
->>>>>>> eb494f82
-}) => {
-	const [contextMenu, setContextMenu] = useState<{x: number, y: number, item: UnifiedListItem} | null>(null);
-	const contextMenuRef = useRef<HTMLDivElement>(null);
-	const [hoveredCanvasId, setHoveredCanvasId] = useState<string | null>(null);
-	const [selectedCanvases, setSelectedCanvases] = useState<Set<string>>(new Set());
-	const [lastClickedCanvas, setLastClickedCanvas] = useState<string | null>(null);
-
-	// Handle canvas selection
-	const handleCanvasClick = (canvasId: string, event: React.MouseEvent) => {
-		event.stopPropagation();
-		
-		if (event.shiftKey && lastClickedCanvas) {
-			// Shift-click: range selection
-			const currentIndex = canvases.findIndex(c => c.id === canvasId);
-			const lastIndex = canvases.findIndex(c => c.id === lastClickedCanvas);
-			
-			if (currentIndex !== -1 && lastIndex !== -1) {
-				const startIndex = Math.min(currentIndex, lastIndex);
-				const endIndex = Math.max(currentIndex, lastIndex);
-				
-				const rangeCanvases = canvases.slice(startIndex, endIndex + 1);
-				
-				setSelectedCanvases(prev => {
-					const newSet = new Set(prev);
-					rangeCanvases.forEach(canvas => newSet.add(canvas.id));
-					return newSet;
-				});
-				// Update last clicked canvas and navigate to the clicked canvas
-				setLastClickedCanvas(canvasId);
-				onSelectItem?.(canvasId);
-			}
-		} else {
-			// Regular click: select only this canvas and navigate
-			setSelectedCanvases(new Set([canvasId]));
-			setLastClickedCanvas(canvasId);
-			onSelectItem?.(canvasId);
-		}
-	};
-
-	// Create separate lists
-	const canvasItems: UnifiedListItem[] = canvases.map(createCanvasItem);
-	const agentItems: UnifiedListItem[] = backgroundAgents.map(createBackgroundAgentItem);
-
-	// Handle clicks outside context menu
-	useEffect(() => {
-		const handleClickOutside = (event: MouseEvent) => {
-			if (contextMenuRef.current && !contextMenuRef.current.contains(event.target as Node)) {
-				setContextMenu(null);
-			}
-		};
-
-		if (contextMenu) {
-			document.addEventListener('mousedown', handleClickOutside);
-			return () => {
-				document.removeEventListener('mousedown', handleClickOutside);
-			};
-		}
-	}, [contextMenu]);
-
-	const handleContextMenu = (e: React.MouseEvent, itemId: string) => {
-		e.preventDefault();
-		e.stopPropagation();
-		const item = [...canvasItems, ...agentItems].find(i => i.id === itemId);
-		if (item) {
-			setContextMenu({
-				x: e.clientX,
-				y: e.clientY,
-				item
-			});
-		}
-	};
-
-	const handleShowInExplorer = (itemId: string) => {
-		if (onShowInExplorer) {
-			onShowInExplorer(itemId);
-		}
-		setContextMenu(null);
-	};
-
-	const handleRemoveCanvas = (canvasId: string) => {
-		if (onRemoveCanvas) {
-			onRemoveCanvas(canvasId);
-		}
-		setContextMenu(null);
-	};
-
-	const handleRemoveMultipleCanvases = () => {
-		setContextMenu(null);
-		
-		if (onRemoveCanvasNoConfirm && selectedCanvases.size > 0) {
-			const canvasIds = Array.from(selectedCanvases);
-			canvasIds.forEach(canvasId => {
-				onRemoveCanvasNoConfirm(canvasId);
-			});
-			setSelectedCanvases(new Set());
-		}
-	};
-
-	const handleMergeCanvas = (canvasId: string) => {
-		if (onMergeCanvas) {
-			onMergeCanvas(canvasId);
-		}
-		setContextMenu(null);
-	};
-
-	const handleCancelAgent = (agentId: string) => {
-		if (onCancelAgent) {
-			onCancelAgent(agentId);
-		}
-		setContextMenu(null);
-	};
-
-	const handleForceRemoveAgent = async (agentId: string) => {
-		if (onForceRemoveAgent) {
-			await onForceRemoveAgent(agentId);
-		}
-		setContextMenu(null);
-	};
-
-	if (canvasItems.length === 0 && agentItems.length === 0) {
-		return null;
-	}
-
-	return (
-		<div className="flex flex-col w-full h-full max-w-full gap-4">
-			{/* Canvases List */}
-			{canvasItems.length > 0 && (
-				<div className="flex flex-col gap-2">
-					{/* Canvas List Container with max height */}
-					<div 
-						className="overflow-y-auto"
-						style={{ maxHeight: 'calc(100vh - 16rem)' }}
-					>
-						<div className="flex flex-col w-full max-w-full">
-							{canvasItems.reverse().map((item, index) => {
-								if (isCanvasItem(item)) {
-									const canvas = item.data;
-									const canvasIndex = canvases.indexOf(canvas);
-									const canvasName = generateCanvasName(canvas, canvasIndex);
-									const isSelected = selectedItemId === item.id;
-									const isMultiSelected = selectedCanvases.has(item.id) && !isSelected;
-
-									const taskInfo = getCanvasTaskInfo(canvas);
-									const isHovered = hoveredCanvasId === item.id;
-									const shouldShowMarquee = !!(taskInfo.prompt && (taskInfo.isLoading || taskInfo.isPrompting || isHovered));
-									
-									return (
-										<button
-											key={item.id}
-											onClick={() => {
-												const event = window.event as MouseEvent;
-												if (event) {
-													const syntheticEvent = {
-														stopPropagation: () => {},
-														preventDefault: () => {},
-														shiftKey: event.shiftKey
-													} as React.MouseEvent;
-													handleCanvasClick(item.id, syntheticEvent);
-												}
-											}}
-											onContextMenu={(e) => handleContextMenu(e, item.id)}
-											className={`w-full max-w-full group relative flex flex-col text-left px-4 py-3 text-sm first:rounded-t-xl last:rounded-b-xl transition-colors border-(length:--border) not-last:border-b-transparent not-first:border-t-transparent ${
-												isSelected
-													? "bg-[var(--acc-200-30)] opacity-100 border-[var(--acc-300)]"
-													: isMultiSelected
-													? "bg-[var(--acc-200-30)] opacity-80 border-[var(--acc-300)]"
-													: "even:bg-[var(--base-100-40)] odd:bg-[var(--base-100-80)] cursor-pointer border-dashed opacity-50 hover:opacity-100 hover:border-[var(--acc-300)] hover:not-last:border-b-transparent hover:not-first:border-t-transparent hover:bg-[var(--acc-200-40)] border-[var(--base-300)]"
-											}`}
-										>
-											<div 
-												className="flex items-center gap-2 w-full cursor-pointer"
-												onMouseEnter={() => setHoveredCanvasId(item.id)}
-												onMouseLeave={() => setHoveredCanvasId(null)}
-											>
-												<div className="flex-1 min-w-0">
-													{taskInfo.prompt ? (
-														<Marquee 
-															text={taskInfo.prompt}
-															isActive={shouldShowMarquee}
-															className="text-xs text-[var(--base-600)]"
-														/>
-													) : (
-														<div className="text-xs text-[var(--base-600)]">
-															{canvasName}
-														</div>
-													)}
-												</div>
-<<<<<<< HEAD
-											)}
-										</div>
-										
-										{/* Terminal button (always takes space, visible on hover) */}
-										<div className="flex-shrink-0 flex items-center gap-2">
-											{/* Terminal button */}
-											<button
-												onClick={(e) => {
-													e.stopPropagation();
-													if (onOpenTerminal && canvas.osSession) {
-														onOpenTerminal(item.id);
-													}
-												}}
-												className={cn(
-													"p-1 rounded transition-all duration-200",
-													"hover:bg-[var(--acc-200)]",
-													isHovered && canvas.osSession ? "opacity-100" : "opacity-0",
-													!canvas.osSession && "cursor-not-allowed"
-												)}
-												disabled={!canvas.osSession}
-												title={canvas.osSession ? "Open Terminal" : "Canvas still loading..."}
-											>
-												<svg width="12" height="12" viewBox="0 0 16 16" fill="none" xmlns="http://www.w3.org/2000/svg">
-													<path d="M2 4L6 8L2 12" stroke="currentColor" strokeWidth="2" strokeLinecap="round" strokeLinejoin="round"/>
-													<path d="M8 12H14" stroke="currentColor" strokeWidth="2" strokeLinecap="round"/>
-												</svg>
-											</button>
-											
-											{/* Status indicator */}
-											{canvas.lockState !== 'normal' ? (
-												<LockStateIndicator lockState={canvas.lockState} />
-											) : taskInfo.isLoading ? (
-												<div className="animate-spin h-3 w-3 border-2 border-[var(--acc-600)] border-t-transparent rounded-full" />
-											) : taskInfo.isPrompting ? (
-												<span className="text-[var(--acc-600)] text-xs">Prompting...</span>
-											) : taskInfo.isCompleted ? (
-												<span className="text-[var(--positive-600)] text-xs">✓</span>
-											) : null}
-										</div>
-									</div>
-								);
-							}
-							return null;
-						}}
-					/>
-=======
-												
-												{/* Status indicator */}
-												<div className="flex-shrink-0">
-													{canvas.lockState !== 'normal' ? (
-														<LockStateIndicator lockState={canvas.lockState} />
-													) : taskInfo.isLoading ? (
-														<div className="animate-spin h-3 w-3 border-2 border-[var(--acc-600)] border-t-transparent rounded-full" />
-													) : taskInfo.isPrompting ? (
-														<span className="text-[var(--acc-600)] text-xs">Prompting...</span>
-													) : taskInfo.isCompleted ? (
-														<span className="text-[var(--positive-600)] text-xs">✓</span>
-													) : null}
-												</div>
-											</div>
-										</button>
-									);
-								}
-								return null;
-							})}
-						</div>
-					</div>
-					
-					{/* New Edit Button */}
-					{onCreateCanvas && (
-						<div className="flex gap-2 mt-2">
-							<button
-								onClick={onCreateCanvas}
-								className="flex-1 px-3 py-2 text-sm bg-[var(--positive-500)] hover:bg-[var(--positive-600)] text-white cursor-pointer rounded-lg transition-colors flex items-center justify-center gap-2 opacity-85 hover:opacity-95"
-							>
-								<svg 
-									className="w-4 h-4" 
-									fill="none" 
-									stroke="currentColor" 
-									viewBox="0 0 24 24"
-								>
-									<circle cx="12" cy="12" r="10" stroke="currentColor" strokeWidth="2" fill="none"/>
-									<path d="M12 8v8m-4-4h8" strokeLinecap="round" strokeLinejoin="round" strokeWidth="2"/>
-								</svg>
-								<span>new edit</span>
-							</button>
-						</div>
-					)}
->>>>>>> eb494f82
-				</div>
-			)}
-
-			{/* Background Agents List */}
-			<BackgroundAgentsList 
-				agentItems={agentItems}
-				onContextMenu={handleContextMenu}
-			/>
-
-			{/* Context Menu */}
-			{contextMenu && (
-				<div
-					ref={contextMenuRef}
-					className="fixed z-50 bg-[var(--base-100)] border border-[var(--acc-600)]/20 rounded-md shadow-lg py-1 w-fit flex flex-col"
-					style={{
-						left: contextMenu.x,
-						top: contextMenu.y,
-					}}
-				>
-					{isCanvasItem(contextMenu.item) && (
-						<>
-							<button
-								onClick={() => handleShowInExplorer(contextMenu.item.id)}
-								className="w-fit min-w-full cursor-pointer px-3 py-2 text-left text-sm hover:bg-[var(--acc-200)] transition-colors"
-							>
-								📁 Show in Explorer
-							</button>
-							{contextMenu.item.data.lockState === 'normal' && hasCompletedTasks(contextMenu.item.data) && (
-								<button
-									onClick={() => handleMergeCanvas(contextMenu.item.id)}
-									className="w-fit min-w-full cursor-pointer px-3 py-2 text-left text-sm hover:bg-[var(--acc-200)] transition-colors"
-								>
-									🔄 Merge to Root
-								</button>
-							)}
-							{selectedCanvases.size > 1 && (
-								<button
-									onClick={handleRemoveMultipleCanvases}
-									className="w-fit min-w-full cursor-pointer px-3 py-2 text-left text-sm hover:bg-[var(--negative-200)] text-[var(--negative-600)] hover:text-[var(--negative-700)] transition-colors"
-								>
-									🗑️ Remove Selected ({selectedCanvases.size})
-								</button>
-							)}
-							{canvases.length > 1 && (
-								<button
-									onClick={() => handleRemoveCanvas(contextMenu.item.id)}
-									className="w-fit min-w-full cursor-pointer px-3 py-2 text-left text-sm hover:bg-[var(--negative-200)] text-[var(--negative-600)] hover:text-[var(--negative-700)] transition-colors"
-								>
-									🗑️ Remove Canvas
-								</button>
-							)}
-						</>
-					)}
-
-					{isBackgroundAgentItem(contextMenu.item) && (
-						<>
-							<button
-								onClick={() => handleShowInExplorer(contextMenu.item.id)}
-								className="w-fit min-w-full cursor-pointer px-3 py-2 text-left text-sm hover:bg-[var(--acc-200)] transition-colors"
-							>
-								📁 Show in Explorer
-							</button>
-							{!['completed', 'failed', 'cancelled'].includes(contextMenu.item.data.status) && (
-								<button
-									onClick={() => handleCancelAgent(contextMenu.item.id)}
-									className="w-fit min-w-full cursor-pointer px-3 py-2 text-left text-sm hover:bg-[var(--acc-200)] transition-colors"
-								>
-									⊗ Cancel Agent
-								</button>
-							)}
-							<button
-								onClick={() => handleForceRemoveAgent(contextMenu.item.id)}
-								className="w-fit min-w-full cursor-pointer px-3 py-2 text-left text-sm hover:bg-[var(--negative-200)] text-[var(--negative-600)] hover:text-[var(--negative-700)] transition-colors"
-							>
-								{['completed', 'failed', 'cancelled'].includes(contextMenu.item.data.status) 
-									? '🗑️ Remove' 
-									: '🗑️ Force Remove'}
-							</button>
-						</>
-					)}
-				</div>
-			)}
-		</div>
-	);
+import React, { useState, useRef, useEffect } from 'react';
+import { SingleChoiceList } from './ChoiceList';
+import { UnifiedListItem, isCanvasItem, isBackgroundAgentItem, createCanvasItem, createBackgroundAgentItem } from '../types/UnifiedListTypes';
+import { GitProjectCanvas, CanvasLockState } from '../types/GitProject';
+import { BackgroundAgent, BackgroundAgentStatus } from '../types/BackgroundAgent';
+import { BackgroundAgentsList } from './BackgroundAgentsList';
+import { Task } from '../types/Task';
+import { cn } from '../utils';
+
+// Marquee component for scrolling text
+const Marquee: React.FC<{ text: string; isActive: boolean; className?: string }> = ({ text, isActive, className = '' }) => {
+	const [shouldAnimate, setShouldAnimate] = useState(false);
+	const textRef = useRef<HTMLDivElement>(null);
+	const containerRef = useRef<HTMLDivElement>(null);
+
+	useEffect(() => {
+		if (!textRef.current || !containerRef.current) return;
+
+		const textWidth = textRef.current.scrollWidth;
+		const containerWidth = containerRef.current.clientWidth;
+
+		// Only animate if text overflows and marquee is active
+		setShouldAnimate(isActive && textWidth > containerWidth);
+	}, [text, isActive]);
+
+	return (
+		<div ref={containerRef} className={`relative overflow-hidden ${className}`}>
+			<div
+				ref={textRef}
+				className={`whitespace-nowrap ${shouldAnimate ? 'animate-marquee' : ''
+					}`}
+				style={{
+					animationDuration: shouldAnimate ? `${text.length * 0.1}s` : undefined,
+				}}
+			>
+				{text}
+				{shouldAnimate && <span className="px-8">{text}</span>}
+			</div>
+		</div>
+	);
+};
+
+interface UnifiedCanvasAgentListProps {
+	canvases: GitProjectCanvas[];
+	backgroundAgents: BackgroundAgent[];
+	selectedItemId?: string | null;
+	onSelectItem?: (id: string | null) => void;
+	onRemoveCanvas?: (canvasId: string) => void;
+	onRemoveCanvasNoConfirm?: (canvasId: string) => void;
+	onCancelAgent?: (agentId: string) => void;
+	onForceRemoveAgent?: (agentId: string) => Promise<void>;
+	onMergeCanvas?: (canvasId: string) => void;
+	onShowInExplorer?: (itemId: string) => void;
+	onOpenTerminal?: (canvasId: string) => void;
+	onCreateCanvas?: () => string | undefined;
+}
+
+const StatusIndicator: React.FC<{ status: BackgroundAgentStatus }> = ({ status }) => {
+	const getStatusDisplay = () => {
+		switch (status) {
+			case 'queued': return { text: 'Queued', color: 'text-[var(--base-600)]' };
+			case 'preparation': return { text: 'Preparing...', color: 'text-[var(--acc-600)]' };
+			case 'running': return { text: 'Running...', color: 'text-[var(--positive-600)]' };
+			case 'completed': return { text: 'Completed', color: 'text-[var(--positive-600)]' };
+			case 'failed': return { text: 'Failed', color: 'text-[var(--negative-600)]' };
+			case 'cancelled': return { text: 'Cancelled', color: 'text-[var(--base-500)]' };
+			default: return { text: 'Unknown', color: 'text-[var(--base-500)]' };
+		}
+	};
+
+	const { text, color } = getStatusDisplay();
+	return <span className={`text-xs ${color}`}>{text}</span>;
+};
+
+const hasCompletedTasks = (canvas: GitProjectCanvas): boolean => {
+	const tasks = canvas.taskManager.getTasks();
+	return tasks.some(task => task.status === 'completed');
+};
+
+const generateCanvasName = (canvas: GitProjectCanvas, canvasIndex: number): string => {
+	return `Canvas ${canvasIndex + 1}`;
+};
+
+const getCanvasTaskInfo = (canvas: GitProjectCanvas): { prompt: string; isLoading: boolean; isCompleted: boolean; isPrompting: boolean } => {
+	try {
+		const tasks = canvas.taskManager.getTasks();
+
+		// Check if there's an in-progress task (actual running task)
+		const inProgressTask = tasks.find(task => task.status === 'running');
+		if (inProgressTask) {
+			let prompt = inProgressTask.prompt.trim();
+			prompt = prompt.replace(/\([^)]*\)/g, '').trim();
+			return { prompt, isLoading: true, isCompleted: false, isPrompting: false };
+		}
+
+		// Check for in-progress prompts (user typing)
+		if (canvas.inProgressPrompts && canvas.inProgressPrompts.size > 0) {
+			// Get the most recent in-progress prompt
+			for (const prompt of canvas.inProgressPrompts.values()) {
+				if (prompt.trim()) {
+					console.log("[getCanvasTaskInfo] In-progress prompt: '", prompt, "'");
+					let cleanPrompt = prompt.trim();
+					// Remove content in parentheses
+					cleanPrompt = cleanPrompt.replace(/\([^)]*\)/g, '').trim();
+					return { prompt: cleanPrompt, isLoading: false, isCompleted: false, isPrompting: true };
+				}
+			}
+		}
+
+		// Get the last completed task
+		const completedTasks = tasks.filter(task => task.status === 'completed');
+		if (completedTasks.length > 0) {
+			const lastTask = completedTasks[completedTasks.length - 1];
+			let prompt = lastTask.prompt.trim();
+			prompt = prompt.replace(/\([^)]*\)/g, '').trim();
+			return { prompt, isLoading: false, isCompleted: true, isPrompting: false };
+		}
+
+		// No tasks
+		return { prompt: '', isLoading: false, isCompleted: false, isPrompting: false };
+	} catch (error) {
+		console.error('Error getting canvas task info:', error);
+		return { prompt: '', isLoading: false, isCompleted: false, isPrompting: false };
+	}
+};
+
+const LockStateIndicator: React.FC<{ lockState: CanvasLockState }> = ({ lockState }) => {
+	switch (lockState) {
+		case 'loading':
+			return <span className="text-xs text-[var(--acc-600)]">Loading...</span>;
+		case 'merging':
+			return <span className="text-xs text-[var(--acc-600)]">Merging...</span>;
+		case 'merged':
+			return <span className="text-xs text-[var(--positive-600)]">Merged ✓</span>;
+		default:
+			return null;
+	}
+};
+
+export const UnifiedCanvasAgentList: React.FC<UnifiedCanvasAgentListProps> = ({
+	canvases,
+	backgroundAgents,
+	selectedItemId,
+	onSelectItem,
+	onRemoveCanvas,
+	onRemoveCanvasNoConfirm,
+	onCancelAgent,
+	onForceRemoveAgent,
+	onMergeCanvas,
+	onShowInExplorer,
+	onOpenTerminal,
+	onCreateCanvas
+}) => {
+	const [contextMenu, setContextMenu] = useState<{ x: number, y: number, item: UnifiedListItem } | null>(null);
+	const contextMenuRef = useRef<HTMLDivElement>(null);
+	const [hoveredCanvasId, setHoveredCanvasId] = useState<string | null>(null);
+	const [selectedCanvases, setSelectedCanvases] = useState<Set<string>>(new Set());
+	const [lastClickedCanvas, setLastClickedCanvas] = useState<string | null>(null);
+
+	// Handle canvas selection
+	const handleCanvasClick = (canvasId: string, event: React.MouseEvent) => {
+		event.stopPropagation();
+
+		if (event.shiftKey && lastClickedCanvas) {
+			// Shift-click: range selection
+			const currentIndex = canvases.findIndex(c => c.id === canvasId);
+			const lastIndex = canvases.findIndex(c => c.id === lastClickedCanvas);
+
+			if (currentIndex !== -1 && lastIndex !== -1) {
+				const startIndex = Math.min(currentIndex, lastIndex);
+				const endIndex = Math.max(currentIndex, lastIndex);
+
+				const rangeCanvases = canvases.slice(startIndex, endIndex + 1);
+
+				setSelectedCanvases(prev => {
+					const newSet = new Set(prev);
+					rangeCanvases.forEach(canvas => newSet.add(canvas.id));
+					return newSet;
+				});
+				// Update last clicked canvas and navigate to the clicked canvas
+				setLastClickedCanvas(canvasId);
+				onSelectItem?.(canvasId);
+			}
+		} else {
+			// Regular click: select only this canvas and navigate
+			setSelectedCanvases(new Set([canvasId]));
+			setLastClickedCanvas(canvasId);
+			onSelectItem?.(canvasId);
+		}
+	};
+
+	// Create separate lists
+	const canvasItems: UnifiedListItem[] = canvases.map(createCanvasItem);
+	const agentItems: UnifiedListItem[] = backgroundAgents.map(createBackgroundAgentItem);
+
+	// Handle clicks outside context menu
+	useEffect(() => {
+		const handleClickOutside = (event: MouseEvent) => {
+			if (contextMenuRef.current && !contextMenuRef.current.contains(event.target as Node)) {
+				setContextMenu(null);
+			}
+		};
+
+		if (contextMenu) {
+			document.addEventListener('mousedown', handleClickOutside);
+			return () => {
+				document.removeEventListener('mousedown', handleClickOutside);
+			};
+		}
+	}, [contextMenu]);
+
+	const handleContextMenu = (e: React.MouseEvent, itemId: string) => {
+		e.preventDefault();
+		e.stopPropagation();
+		const item = [...canvasItems, ...agentItems].find(i => i.id === itemId);
+		if (item) {
+			setContextMenu({
+				x: e.clientX,
+				y: e.clientY,
+				item
+			});
+		}
+	};
+
+	const handleShowInExplorer = (itemId: string) => {
+		if (onShowInExplorer) {
+			onShowInExplorer(itemId);
+		}
+		setContextMenu(null);
+	};
+
+	const handleRemoveCanvas = (canvasId: string) => {
+		if (onRemoveCanvas) {
+			onRemoveCanvas(canvasId);
+		}
+		setContextMenu(null);
+	};
+
+	const handleRemoveMultipleCanvases = () => {
+		setContextMenu(null);
+
+		if (onRemoveCanvasNoConfirm && selectedCanvases.size > 0) {
+			const canvasIds = Array.from(selectedCanvases);
+			canvasIds.forEach(canvasId => {
+				onRemoveCanvasNoConfirm(canvasId);
+			});
+			setSelectedCanvases(new Set());
+		}
+	};
+
+	const handleMergeCanvas = (canvasId: string) => {
+		if (onMergeCanvas) {
+			onMergeCanvas(canvasId);
+		}
+		setContextMenu(null);
+	};
+
+	const handleCancelAgent = (agentId: string) => {
+		if (onCancelAgent) {
+			onCancelAgent(agentId);
+		}
+		setContextMenu(null);
+	};
+
+	const handleForceRemoveAgent = async (agentId: string) => {
+		if (onForceRemoveAgent) {
+			await onForceRemoveAgent(agentId);
+		}
+		setContextMenu(null);
+	};
+
+	if (canvasItems.length === 0 && agentItems.length === 0) {
+		return null;
+	}
+
+	return (
+		<div className="flex flex-col w-full h-full max-w-full gap-4">
+			{/* Canvases List */}
+			{canvasItems.length > 0 && (
+				<div className="flex flex-col gap-2">
+					{/* Canvas List Container with max height */}
+					<div
+						className="overflow-y-auto"
+						style={{ maxHeight: 'calc(100vh - 16rem)' }}
+					>
+						<div className="flex flex-col w-full max-w-full">
+							{canvasItems.reverse().map((item, index) => {
+								if (isCanvasItem(item)) {
+									const canvas = item.data;
+									const canvasIndex = canvases.indexOf(canvas);
+									const canvasName = generateCanvasName(canvas, canvasIndex);
+									const isSelected = selectedItemId === item.id;
+									const isMultiSelected = selectedCanvases.has(item.id) && !isSelected;
+
+									const taskInfo = getCanvasTaskInfo(canvas);
+									const isHovered = hoveredCanvasId === item.id;
+									const shouldShowMarquee = !!(taskInfo.prompt && (taskInfo.isLoading || taskInfo.isPrompting || isHovered));
+
+									return (
+										<button
+											key={item.id}
+											onClick={() => {
+												const event = window.event as MouseEvent;
+												if (event) {
+													const syntheticEvent = {
+														stopPropagation: () => { },
+														preventDefault: () => { },
+														shiftKey: event.shiftKey
+													} as React.MouseEvent;
+													handleCanvasClick(item.id, syntheticEvent);
+												}
+											}}
+											onContextMenu={(e) => handleContextMenu(e, item.id)}
+											className={`w-full max-w-full group relative flex flex-col text-left px-4 py-3 text-sm first:rounded-t-xl last:rounded-b-xl transition-colors border-(length:--border) not-last:border-b-transparent not-first:border-t-transparent ${isSelected
+													? "bg-[var(--acc-200-30)] opacity-100 border-[var(--acc-300)]"
+													: isMultiSelected
+														? "bg-[var(--acc-200-30)] opacity-80 border-[var(--acc-300)]"
+														: "even:bg-[var(--base-100-40)] odd:bg-[var(--base-100-80)] cursor-pointer border-dashed opacity-50 hover:opacity-100 hover:border-[var(--acc-300)] hover:not-last:border-b-transparent hover:not-first:border-t-transparent hover:bg-[var(--acc-200-40)] border-[var(--base-300)]"
+												}`}
+										>
+											<div
+												className="flex items-center gap-2 w-full cursor-pointer"
+												onMouseEnter={() => setHoveredCanvasId(item.id)}
+												onMouseLeave={() => setHoveredCanvasId(null)}
+											>
+												<div className="flex-1 min-w-0">
+													{taskInfo.prompt ? (
+														<Marquee
+															text={taskInfo.prompt}
+															isActive={shouldShowMarquee}
+															className="text-xs text-[var(--base-600)]"
+														/>
+													) : (
+														<div className="text-xs text-[var(--base-600)]">
+															{canvasName}
+														</div>
+													)}
+												</div>
+												{/* Terminal button (always takes space, visible on hover) */}
+												<div className="flex-shrink-0 flex items-center gap-2">
+													{/* Terminal button */}
+													<button
+														onClick={(e) => {
+															e.stopPropagation();
+															if (onOpenTerminal && canvas.osSession) {
+																onOpenTerminal(item.id);
+															}
+														}}
+														className={cn(
+															"p-1 rounded transition-all duration-200",
+															"hover:bg-[var(--acc-200)]",
+															isHovered && canvas.osSession ? "opacity-100" : "opacity-0",
+															!canvas.osSession && "cursor-not-allowed"
+														)}
+														disabled={!canvas.osSession}
+														title={canvas.osSession ? "Open Terminal" : "Canvas still loading..."}
+													>
+														<svg width="12" height="12" viewBox="0 0 16 16" fill="none" xmlns="http://www.w3.org/2000/svg">
+															<path d="M2 4L6 8L2 12" stroke="currentColor" strokeWidth="2" strokeLinecap="round" strokeLinejoin="round" />
+															<path d="M8 12H14" stroke="currentColor" strokeWidth="2" strokeLinecap="round" />
+														</svg>
+													</button>
+
+													{/* Status indicator */}
+													{canvas.lockState !== 'normal' ? (
+														<LockStateIndicator lockState={canvas.lockState} />
+													) : taskInfo.isLoading ? (
+														<div className="animate-spin h-3 w-3 border-2 border-[var(--acc-600)] border-t-transparent rounded-full" />
+													) : taskInfo.isPrompting ? (
+														<span className="text-[var(--acc-600)] text-xs">Prompting...</span>
+													) : taskInfo.isCompleted ? (
+														<span className="text-[var(--positive-600)] text-xs">✓</span>
+													) : null}
+												</div>
+											</div>
+										</button>
+									);
+								}
+								return null;
+							})}
+						</div>
+					</div>
+
+					{/* New Edit Button */}
+					{onCreateCanvas && (
+						<div className="flex gap-2 mt-2">
+							<button
+								onClick={onCreateCanvas}
+								className="flex-1 px-3 py-2 text-sm bg-[var(--positive-500)] hover:bg-[var(--positive-600)] text-white cursor-pointer rounded-lg transition-colors flex items-center justify-center gap-2 opacity-85 hover:opacity-95"
+							>
+								<svg
+									className="w-4 h-4"
+									fill="none"
+									stroke="currentColor"
+									viewBox="0 0 24 24"
+								>
+									<circle cx="12" cy="12" r="10" stroke="currentColor" strokeWidth="2" fill="none" />
+									<path d="M12 8v8m-4-4h8" strokeLinecap="round" strokeLinejoin="round" strokeWidth="2" />
+								</svg>
+								<span>new edit</span>
+							</button>
+						</div>
+					)}
+				</div>
+			)}
+
+			{/* Background Agents List */}
+			<BackgroundAgentsList
+				agentItems={agentItems}
+				onContextMenu={handleContextMenu}
+			/>
+
+			{/* Context Menu */}
+			{contextMenu && (
+				<div
+					ref={contextMenuRef}
+					className="fixed z-50 bg-[var(--base-100)] border border-[var(--acc-600)]/20 rounded-md shadow-lg py-1 w-fit flex flex-col"
+					style={{
+						left: contextMenu.x,
+						top: contextMenu.y,
+					}}
+				>
+					{isCanvasItem(contextMenu.item) && (
+						<>
+							<button
+								onClick={() => handleShowInExplorer(contextMenu.item.id)}
+								className="w-fit min-w-full cursor-pointer px-3 py-2 text-left text-sm hover:bg-[var(--acc-200)] transition-colors"
+							>
+								📁 Show in Explorer
+							</button>
+							{contextMenu.item.data.lockState === 'normal' && hasCompletedTasks(contextMenu.item.data) && (
+								<button
+									onClick={() => handleMergeCanvas(contextMenu.item.id)}
+									className="w-fit min-w-full cursor-pointer px-3 py-2 text-left text-sm hover:bg-[var(--acc-200)] transition-colors"
+								>
+									🔄 Merge to Root
+								</button>
+							)}
+							{selectedCanvases.size > 1 && (
+								<button
+									onClick={handleRemoveMultipleCanvases}
+									className="w-fit min-w-full cursor-pointer px-3 py-2 text-left text-sm hover:bg-[var(--negative-200)] text-[var(--negative-600)] hover:text-[var(--negative-700)] transition-colors"
+								>
+									🗑️ Remove Selected ({selectedCanvases.size})
+								</button>
+							)}
+							{canvases.length > 1 && (
+								<button
+									onClick={() => handleRemoveCanvas(contextMenu.item.id)}
+									className="w-fit min-w-full cursor-pointer px-3 py-2 text-left text-sm hover:bg-[var(--negative-200)] text-[var(--negative-600)] hover:text-[var(--negative-700)] transition-colors"
+								>
+									🗑️ Remove Canvas
+								</button>
+							)}
+						</>
+					)}
+
+					{isBackgroundAgentItem(contextMenu.item) && (
+						<>
+							<button
+								onClick={() => handleShowInExplorer(contextMenu.item.id)}
+								className="w-fit min-w-full cursor-pointer px-3 py-2 text-left text-sm hover:bg-[var(--acc-200)] transition-colors"
+							>
+								📁 Show in Explorer
+							</button>
+							{!['completed', 'failed', 'cancelled'].includes(contextMenu.item.data.status) && (
+								<button
+									onClick={() => handleCancelAgent(contextMenu.item.id)}
+									className="w-fit min-w-full cursor-pointer px-3 py-2 text-left text-sm hover:bg-[var(--acc-200)] transition-colors"
+								>
+									⊗ Cancel Agent
+								</button>
+							)}
+							<button
+								onClick={() => handleForceRemoveAgent(contextMenu.item.id)}
+								className="w-fit min-w-full cursor-pointer px-3 py-2 text-left text-sm hover:bg-[var(--negative-200)] text-[var(--negative-600)] hover:text-[var(--negative-700)] transition-colors"
+							>
+								{['completed', 'failed', 'cancelled'].includes(contextMenu.item.data.status)
+									? '🗑️ Remove'
+									: '🗑️ Force Remove'}
+							</button>
+						</>
+					)}
+				</div>
+			)}
+		</div>
+	);
 };