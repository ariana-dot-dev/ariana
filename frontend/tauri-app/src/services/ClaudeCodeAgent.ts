--- conflicted
+++ resolved
@@ -1,778 +1,763 @@
-import {
-	TerminalEvent,
-	LineItem,
-	CustomTerminalAPI,
-} from "./CustomTerminalAPI";
-import { EventEmitter } from "../utils/EventEmitter";
-import { OsSession } from "../bindings/os";
-
-const EMPTY_CHAR = " ";
-
-export interface ClaudeCodeTaskResult {
-	elapsed: number;
-	commitHash?: string;
-	tokens?: number;
-	diff: {
-		file_changes: Array<{
-			absolute_path: string;
-			name_and_extension: string;
-			original_content: string;
-			final_content: string;
-			git_style_diff: string;
-		}>;
-	};
-}
-
-export interface TuiLine {
-	content: string;
-	timestamp: number;
-}
-
-export interface KeyboardKey {
-	type: "char" | "ctrl" | "alt" | "special";
-	value: string;
-}
-
-/**
- * Claude Code Agent that manages interaction with the Claude Code CLI tool
- * through the custom terminal system. This provides a bridge between the
- * text area UI and the headless CLI agents library.
- */
-export class ClaudeCodeAgent extends CustomTerminalAPI {
-	private eventEmitter: EventEmitter;
-	private isRunning = false;
-	private currentTask: string | null = null;
-	private currentPrompt: string | null = null;
-	private screenLines: LineItem[][] = [];
-	private terminalLines: number = 24; // Track current terminal height
-	private startTime: number = 0;
-	private logPrefix: string;
-	private hasSeenTryPrompt = false;
-	private hasSeenTrustPrompt = false;
-	private isCompletingTask: boolean = false;
-	private stateCheckInterval: number | null = null;
-	// Manual control state
-	private isPaused: boolean = false;
-	// Visual rendering support
-	private visualEventHandler: ((events: TerminalEvent[]) => void) | null = null;
-	// Agent availability state tracking
-	private lastAgentAvailableState: boolean = false;
-	private agentAvailabilityCheckCount: number = 0;
-	// Current running task tracking for completion
-	private currentRunningTaskId: string | null = null;
-
-	constructor() {
-		super();
-		this.eventEmitter = new EventEmitter();
-		this.logPrefix = `[ClaudeCodeAgent-${Date.now().toString(36)}]`;
-		this.lastActivityTime = Date.now(); // Initialize to current time
-		this.lastAgentAvailableState = true; // Initially available
-		console.log(this.logPrefix, "Created new ClaudeCodeAgent instance");
-		console.log(this.logPrefix, "🟢 AGENT-AVAILABILITY: Initial state = true (newly created)");
-		console.log(
-			this.logPrefix,
-			"resizeTerminal method:",
-			this.resizeTerminal.toString(),
-		);
-	}
-
-	// EventEmitter methods delegation
-	on(event: string, listener: (...args: any[]) => void): void {
-		this.eventEmitter.on(event, listener);
-	}
-
-	off(event: string, listener: (...args: any[]) => void): void {
-		this.eventEmitter.off(event, listener);
-	}
-
-	emit(event: string, ...args: any[]): void {
-		this.eventEmitter.emit(event, ...args);
-	}
-
-	removeAllListeners(): void {
-		this.eventEmitter.removeAllListeners();
-	}
-
-	/**
-	 * Override resizeTerminal to track dimensions and pass through to parent
-	 */
-	override async resizeTerminal(id: string, lines: number, cols: number): Promise<void> {
-		// Track terminal dimensions
-		this.terminalLines = lines;
-		
-		await super.resizeTerminal(id, lines, cols);
-	}
-
-	/**
-	 * Start a new Claude Code task
-	 */
-	async startTask(
-		osSession: OsSession,
-		prompt: string,
-		onTerminalReady?: (terminalId: string) => void,
-	): Promise<void> {
-		if (this.isRunning) {
-			const error = "Claude Code task is already running";
-			console.error(this.logPrefix, "❌", error);
-			throw new Error(error);
-		}
-
-		console.log(this.logPrefix, "🔴 AGENT-AVAILABILITY: Starting new task, agent becoming unavailable");
-		this.isRunning = true;
-		this.currentTask = prompt;
-		this.currentPrompt = prompt;
-		this.startTime = Date.now();
-		this.screenLines = [];
-		this.hasSeenTryPrompt = false;
-		this.lastAgentAvailableState = false; // Reset to start checking again
-
-		try {
-			await this.connectTerminal(osSession);
-
-			// Set up event listeners
-			this.setupTerminalListeners();
-
-			// Notify that terminal is ready
-			onTerminalReady?.(this.terminalId!);
-
-			// Wait a bit for terminal to be fully ready
-			await this.delay(1000);
-
-			// Check if Claude Code is installed and start the process
-			await this.initializeClaudeCode();
-		} catch (error) {
-			console.error(this.logPrefix, "Error starting task:", error);
-			this.isRunning = false;
-			this.cleanup();
-			this.emit(
-				"taskError",
-				error instanceof Error ? error.message : String(error),
-			);
-			throw error;
-		}
-	}
-
-	/**
-	 * Stop the current Claude Code task
-	 */
-	async stopTask(): Promise<void> {
-		if (!this.isRunning || !this.terminalId) return;
-
-		try {
-			// Stop the state check interval
-			this.stopStateCheckInterval();
-			
-			// Send Ctrl+C to interrupt
-			await this.sendCtrlC(this.terminalId);
-
-			// Wait a bit then clean up
-			await this.delay(500);
-
-			await this.killTerminal(this.terminalId);
-		} catch (error) {
-			console.error("Error stopping Claude Code task:", error);
-		} finally {
-			this.isRunning = false;
-			this.currentTask = null;
-			this.screenLines = [];
-			this.emit("taskStopped");
-		}
-	}
-
-	/**
-	 * Send keyboard input to the terminal
-	 */
-	async sendKeys(keys: KeyboardKey[]): Promise<void> {
-		if (!this.terminalId) return;
-
-		for (const key of keys) {
-			await this.sendSingleKey(key);
-		}
-	}
-
-	/**
-	 * Get the current screen lines (uses terminal dimensions for proper viewport)
-	 */
-	getCurrentTuiLines(): TuiLine[] {
-		if (!this.terminalId) return [];
-
-		// Use terminal dimensions to get only visible lines, not the full history
-		const visibleLines = this.terminalLines || 24; // Default to 24 if not set
-		const startIndex = Math.max(0, this.screenLines.length - visibleLines);
-		
-		return this.screenLines.slice(startIndex).map((line, index) => ({
-			content: line.map((item) => item.lexeme).join(""),
-			timestamp: Date.now() - (this.screenLines.slice(startIndex).length - index) * 100,
-		}));
-	}
-
-
-	/**
-	 * Get current task information
-	 */
-	getCurrentTask(): { prompt: string; elapsed: number } | null {
-		if (!this.currentTask) return null;
-
-		return {
-			prompt: this.currentTask,
-			elapsed: Date.now() - this.startTime,
-		};
-	}
-
-	/**
-	 * Register a visual event handler for the CustomTerminalRenderer
-	 * This allows the renderer to receive events for visual display
-	 */
-	registerVisualEventHandler(handler: (events: TerminalEvent[]) => void): void {
-		this.visualEventHandler = handler;
-	}
-
-	/**
-	 * Unregister the visual event handler
-	 */
-	unregisterVisualEventHandler(): void {
-		this.visualEventHandler = null;
-	}
-
-	/**
-	 * Clean up resources
-	 */
-<<<<<<< HEAD
-	async cleanup(preserveTerminal: boolean = false): Promise<void> {
-		console.log(this.logPrefix, "🧹 AGENT-AVAILABILITY: Cleaning up agent, resetting state");
-		
-=======
-	override async cleanup(preserveTerminal: boolean = false): Promise<void> {
->>>>>>> 18dd388e
-		// Only kill terminal if not preserving
-		if (this.terminalId && !preserveTerminal) {
-			try {
-				await this.killTerminal(this.terminalId);
-			} catch (error) {
-				console.error(`${this.logPrefix} Error killing terminal:`, error);
-			}
-		}
-
-		super.cleanup();
-		
-		// Stop the state check interval
-		this.stopStateCheckInterval();
-		
-		this.isRunning = false;
-		this.currentTask = null;
-		this.currentPrompt = null;
-		this.screenLines = [];
-		this.hasSeenTryPrompt = false;
-		this.hasSeenTrustPrompt = false;
-		this.isCompletingTask = false;
-		this.isPaused = false;
-<<<<<<< HEAD
-		this.isManuallyControlled = false;
-		this.lastAgentAvailableState = false;
-		this.agentAvailabilityCheckCount = 0;
-=======
->>>>>>> 18dd388e
-		
-		this.removeAllListeners();
-	}
-
-	// Private methods
-
-	private setupTerminalListeners(): void {
-		if (!this.terminalId) return;
-
-		try {
-			// Add counter to track callback invocations
-			let callbackCount = 0;
-			
-			this.onTerminalEvent(this.terminalId, (events: TerminalEvent[]) => {
-				callbackCount++;
-				
-				// Just update the internal state, don't process immediately
-				this.updateInternalState(events);
-			});
-			
-			// Start 1-second state checking interval
-			this.startStateCheckInterval();
-		} catch (error) {
-			console.error(this.logPrefix, "❌ Error setting up ClaudeCodeAgent event listener:", error);
-		}
-	}
-
-	private startStateCheckInterval(): void {
-		if (this.stateCheckInterval) return; // Already running
-		
-		this.stateCheckInterval = window.setInterval(() => {
-			this.checkCurrentState();
-		}, 1000); // Check state every 1 second
-	}
-	
-	private stopStateCheckInterval(): void {
-		if (this.stateCheckInterval) {
-			window.clearInterval(this.stateCheckInterval);
-			this.stateCheckInterval = null;
-		}
-	}
-	
-	private updateInternalState(events: TerminalEvent[]): void {
-		// Forward events to visual renderer if registered
-		if (this.visualEventHandler) {
-			this.visualEventHandler(events);
-		}
-		
-		// Silently update internal state without processing
-		this.handleTerminalEvents(events);
-<<<<<<< HEAD
-		const previousActivityTime = this.lastActivityTime;
-		this.lastActivityTime = Date.now();
-		
-		// Log when activity is detected (only if there was a significant gap)
-		if (Date.now() - previousActivityTime > 1000) {
-			console.log(this.logPrefix, "⚡ AGENT-ACTIVITY: New terminal events detected, updating lastActivityTime");
-			// If agent was available but now has activity, reset state to start checking again
-			if (this.lastAgentAvailableState) {
-				this.lastAgentAvailableState = false;
-				console.log(this.logPrefix, "🔄 AGENT-AVAILABILITY: Agent had activity, will start checking availability again");
-			}
-		}
-=======
->>>>>>> 18dd388e
-	}
-	
-	private checkCurrentState(): void {
-		// Get current TUI lines for CLI agents library
-		const tuiLines = this.getCurrentTuiLines();
-		
-		// Only emit and process if we have actual content
-		if (tuiLines.length > 0) {
-			// Emit screen update event
-			this.emit("screenUpdate", tuiLines);
-			
-			// Process TUI interactions based on current state
-			this.processTuiInteraction(tuiLines).catch(error => {
-				console.error(this.logPrefix, "Error in TUI interaction processing:", error);
-			});
-		}
-		
-		// Only check agent availability if it's currently false (unavailable)
-		// Once it becomes true, we don't need to check again until it becomes false
-		if (!this.lastAgentAvailableState) {
-			this.isAgentAvailable();
-		}
-	}
-
-	private handleTerminalEvents(events: TerminalEvent[]): void {
-		// Only process the latest screen state, not intermediate changes
-		let latestScreenUpdate: TerminalEvent | null = null;
-		let hasPatches = false;
-		let hasNewLines = false;
-
-		// Find the latest complete screen update or collect patches/newLines
-		for (const event of events) {
-			switch (event.type) {
-				case "screenUpdate":
-					latestScreenUpdate = event; // Use the latest screen update
-					hasPatches = false; // Screen update supersedes patches
-					hasNewLines = false; // Screen update supersedes new lines
-					break;
-				case "patch":
-					if (!latestScreenUpdate) hasPatches = true;
-					break;
-				case "newLines":
-					if (!latestScreenUpdate) hasNewLines = true;
-					break;
-			}
-		}
-
-		// Apply the final state
-		if (latestScreenUpdate && latestScreenUpdate.screen) {
-			this.screenLines = [...latestScreenUpdate.screen];
-		} else if (hasPatches || hasNewLines) {
-			// Only apply patches/newLines if no complete screen update
-			for (const event of events) {
-				switch (event.type) {
-					case "newLines":
-						if (event.lines) {
-							this.screenLines.push(...event.lines);
-						}
-						break;
-					case "patch":
-						if (event.line !== undefined && event.items) {
-							while (this.screenLines.length <= event.line) {
-								this.screenLines.push([]);
-							}
-							this.screenLines[event.line] = [...event.items];
-						}
-						break;
-				}
-			}
-		}
-		
-		// Just update the internal state, don't emit events here
-		// Events will be emitted during the 1-second state check
-	}
-
-	private async initializeClaudeCode(): Promise<void> {
-		if (!this.terminalId) {
-			console.error(
-				this.logPrefix,
-				"No terminal ID available for Claude Code initialization",
-			);
-			return;
-		}
-
-		// Check if claude is available
-		await this.sendInputLines(this.terminalId, ["which claude"]);
-		await this.delay(1000);
-
-		// Get the current working directory
-		await this.sendInputLines(this.terminalId, ["pwd"]);
-		await this.delay(500);
-
-		// // Test if terminal is responding by sending a simple echo command
-		// await this.sendInputLines(this.terminalId, ["echo 'TERMINAL_TEST_SUCCESS'"]);
-		// await this.delay(1000);
-
-		// Start Claude Code without prompt initially
-		const claudeCommand = "claude";
-		await this.sendInputLines(this.terminalId, [claudeCommand]);
-
-		this.emit("taskStarted", {
-			prompt: this.currentPrompt,
-			terminalId: this.terminalId,
-		});
-	}
-
-	private async sendSingleKey(key: KeyboardKey): Promise<void> {
-		if (!this.terminalId) return;
-
-		let keyData: string;
-
-		switch (key.type) {
-			case "char":
-				keyData = key.value;
-				break;
-			case "ctrl":
-				if (key.value.toLowerCase() === "c") {
-					await this.sendCtrlC(this.terminalId);
-					return;
-				} else if (key.value.toLowerCase() === "d") {
-					await this.sendCtrlD(this.terminalId);
-					return;
-				}
-				keyData = String.fromCharCode(
-					key.value.toUpperCase().charCodeAt(0) - 64,
-				);
-				break;
-			case "special":
-				switch (key.value) {
-					case "Enter":
-						keyData = "\r";
-						break;
-					case "Backspace":
-						keyData = "\b";
-						break;
-					case "Tab":
-						keyData = "\t";
-						break;
-					case "Escape":
-						keyData = "\x1b";
-						break;
-					case "ArrowUp":
-						keyData = "\x1b[A";
-						break;
-					case "ArrowDown":
-						keyData = "\x1b[B";
-						break;
-					case "ArrowLeft":
-						keyData = "\x1b[D";
-						break;
-					case "ArrowRight":
-						keyData = "\x1b[C";
-						break;
-					default:
-						keyData = key.value;
-				}
-				break;
-			default:
-				keyData = key.value;
-		}
-
-		await this.sendRawInput(this.terminalId, keyData);
-	}
-
-	// Manual control methods
-	async pauseAgent(): Promise<void> {
-		if (!this.terminalId || this.isPaused) {
-			return;
-		}
-
-		await this.sendEscapeUntilInterrupted();
-		this.isPaused = true;
-		this.emit('agentPaused');
-	}
-
-	async resumeAgent(): Promise<void> {
-		if (!this.terminalId || !this.isPaused) {
-			return;
-		}
-
-		await this.sendRawInput(this.terminalId, "continue");
-		await this.delay(1000);
-		await this.sendRawInput(this.terminalId, "\x0d"); // Send Enter
-		this.isPaused = false;
-		this.emit('agentResumed');
-	}
-
-	async queuePrompt(prompt: string): Promise<void> {
-		if (!this.terminalId) {
-			throw new Error('No terminal available for queuing prompt');
-		}
-
-		console.log(this.logPrefix, "🔴 AGENT-AVAILABILITY: Queuing new prompt, resetting activity time");
-		// Reset activity time to indicate agent is now working
-		this.lastActivityTime = Date.now();
-		this.lastAgentAvailableState = false; // Reset to start checking again
-
-		// Send prompt to Claude Code (will be queued if busy)
-		for (const char of prompt) {
-			if (char === "\n") {
-				await this.sendRawInput(this.terminalId, "\\");
-				await this.delay(Math.random() * 5 + 5);
-				await this.sendRawInput(this.terminalId, "\r\n");
-			} else {
-				await this.sendRawInput(this.terminalId, char);
-			}
-			await this.delay(Math.random() * 5 + 5);
-		}
-		await this.delay(1000);
-		await this.sendRawInput(this.terminalId, "\x0d");
-
-		this.emit('promptQueued', { prompt });
-	}
-
-	async prepareManualCommit(): Promise<void> {
-		// Don't send Ctrl+D - keep terminal alive
-		this.emit('readyForCommit');
-	}
-
-	private async sendEscapeUntilInterrupted(): Promise<void> {
-		let attempts = 0;
-
-		while (true) {
-			await this.sendRawInput(this.terminalId!, "\x1b"); // ESC
-			await this.delay(500);
-			attempts++;
-
-			let currentLines = this.getCurrentTuiLines();
-			currentLines = currentLines.map((line) => ({ ...line, content: line.content.replaceAll(" ", " ") }));
-			const hasInterrupted = currentLines.some(line =>
-				line.content.includes("Interrupted by user")
-			);
-			const hasPrompt = currentLines.some(line =>
-				line.content.includes("│ >")
-			);
-
-			if (hasInterrupted && hasPrompt) {
-				break;
-			}
-
-			if (attempts >= 5) {
-				break; // Prevent infinite loop in case of unexpected behavior
-			}
-		}
-	}
-
-	getAgentStatus(): { isRunning: boolean; isPaused: boolean; terminalId: string | null } {
-		return {
-			isRunning: this.isRunning,
-			isPaused: this.isPaused,
-			terminalId: this.terminalId
-		};
-	}
-
-	private async processTuiInteraction(tuiLines: TuiLine[]): Promise<void> {
-		if (!this.terminalId) return;
-
-		// Extract all new line content from the events
-		let newLines: string[] = tuiLines.map((tuiLine) => tuiLine.content);
-
-		newLines = newLines.map((line) => line.replaceAll(EMPTY_CHAR, " "));
-
-		// Check for "esc to interrupt" - do nothing
-		const hasEscToInterrupt = newLines.some((line) =>
-			line.includes("esc to interrupt"),
-		);
-		if (hasEscToInterrupt) {
-			return;
-		}
-
-		// Check for "│ > Try" prompt (first time only)
-		const hasTryPrompt = newLines.some((line) => line.includes("│ >"));
-		if (hasTryPrompt && !this.hasSeenTryPrompt && this.currentPrompt) {
-			this.hasSeenTryPrompt = true;
-			// Emit event to trigger UI update
-			this.emit("promptSent");
-			// Send the prompt key by key, simulating typing
-			for (const char of this.currentPrompt) {
-				if (char === "\n") {
-					await this.sendRawInput(this.terminalId, "\\");
-					await this.delay(Math.random() * 5 + 5);
-					await this.sendRawInput(this.terminalId, "\r\n");
-				} else {
-					await this.sendRawInput(this.terminalId, char);
-				}
-				await this.delay(Math.random() * 5 + 5);
-			}
-			await this.delay(1000);
-			await this.sendRawInput(this.terminalId, "\x0d");
-			return;
-		}
-
-		// Check for "Yes, and don't ask again this session (shift+tab)"
-		const hasShiftTabOption = newLines.some((line) =>
-			line.includes("1. Yes"),
-		);
-		if (hasShiftTabOption && !this.hasSeenTrustPrompt) {
-			this.hasSeenTrustPrompt = true; // Prevent repeated processing
-			await this.delay(1000);
-			await this.sendRawInput(this.terminalId, "\x0d");
-			return;
-		}
-	}
-
-	private delay(ms: number): Promise<void> {
-		return new Promise((resolve) => setTimeout(resolve, ms));
-	}
-
-	/**
-	 * Check if a task is currently running and a prompt has been sent
-	 * Pause button should only show if agent is running AND we've sent the prompt
-	 */
-	isTaskRunning(): boolean {
-		return this.isRunning && this.hasSeenTryPrompt;
-	}
-
-	/**
-	 * Check if agent is available to accept new prompts (terminal alive and ready)
-	 * Used to determine if we should queue prompts or create new agent
-	 */
-	isAgentAvailable(): boolean {
-		this.agentAvailabilityCheckCount++;
-		const currentAvailability = this.calculateAgentAvailability();
-		
-		// Log state changes
-		if (currentAvailability !== this.lastAgentAvailableState) {
-			const stateIcon = currentAvailability ? "🟢" : "🔴";
-			const timeSinceLastActivity = Date.now() - this.lastActivityTime;
-			console.log(
-				this.logPrefix,
-				`${stateIcon} AGENT-AVAILABILITY: ${this.lastAgentAvailableState} → ${currentAvailability}`,
-				`(check #${this.agentAvailabilityCheckCount}, timeSinceActivity: ${timeSinceLastActivity}ms)`
-			);
-			
-			// When agent becomes available after being unavailable, emit task completion
-			if (currentAvailability && !this.lastAgentAvailableState && this.currentRunningTaskId) {
-				console.log(this.logPrefix, `🎉 TASK-COMPLETION: Emitting taskCompleted event for task ${this.currentRunningTaskId}`);
-				this.emit('taskCompleted', {
-					taskId: this.currentRunningTaskId,
-					elapsed: Date.now() - this.startTime,
-					commitHash: 'AGENT_COMPLETED', // Placeholder until we get actual commit
-					tokens: 0 // Placeholder
-				});
-				this.currentRunningTaskId = null; // Clear the task ID after completion
-			}
-			
-			this.lastAgentAvailableState = currentAvailability;
-		}
-		
-		return currentAvailability;
-	}
-
-	/**
-	 * Internal method to calculate agent availability without logging
-	 */
-	private calculateAgentAvailability(): boolean {
-		if (!this.terminalId || this.isCompletingTask) {
-			return false;
-		}
-
-		const now = Date.now();
-		const timeSinceLastActivity = now - this.lastActivityTime;
-		
-		// If we haven't seen any activity for 5 seconds, check for completion
-		if (timeSinceLastActivity >= 5000) {
-			// Get current terminal lines
-			const currentLines = this.getCurrentTuiLines();
-			
-			// Check if "esc to interrupt" is present
-			const hasEscToInterrupt = currentLines.some(line =>
-				line.content.includes("esc to interrupt")
-			);
-			
-			// Log the detailed check only when we're actually evaluating for availability
-			console.log(this.logPrefix, `🔍 AVAILABILITY-CHECK: ${timeSinceLastActivity}ms since last activity, "esc to interrupt": ${hasEscToInterrupt}`);
-			
-			if (!hasEscToInterrupt) {
-				// Record the time we started checking
-				const checkStartTime = Date.now();
-				
-				// Check if any new events arrived during our check
-				const newTimeSinceLastActivity = Date.now() - this.lastActivityTime;
-				
-				// If still no new events since we started checking, agent is available
-				if (newTimeSinceLastActivity >= timeSinceLastActivity) {
-					console.log(this.logPrefix, "🔍 AVAILABILITY-CHECK: ✅ Agent should be available (no esc to interrupt, no new events)");
-					return true;
-				} else {
-					console.log(this.logPrefix, "🔍 AVAILABILITY-CHECK: ❌ New events arrived during check");
-				}
-			}
-		}
-		
-		return false;
-	}
-
-	/**
-	 * Set the current running task ID for completion tracking
-	 * This should be called when a task starts running
-	 */
-	setCurrentRunningTaskId(taskId: string): void {
-		this.currentRunningTaskId = taskId;
-		console.log(this.logPrefix, `🎯 TASK-TRACKING: Set current running task ID to ${taskId}`);
-	}
-
-	/**
-	 * Clear the current running task ID
-	 */
-	clearCurrentRunningTaskId(): void {
-		const previousTaskId = this.currentRunningTaskId;
-		this.currentRunningTaskId = null;
-		if (previousTaskId) {
-			console.log(this.logPrefix, `🧹 TASK-TRACKING: Cleared current running task ID (was ${previousTaskId})`);
-		}
-	}
-
-	/**
-	 * Get the current running task ID
-	 */
-	getCurrentRunningTaskId(): string | null {
-		return this.currentRunningTaskId;
-	}
-
-	/**
-	 * Reset task state after manual commit
-	 * Called when tasks are committed manually via the commit button
-	 */
-	resetAfterCommit(): void {
-		this.isRunning = false;
-		this.hasSeenTryPrompt = false;
-		this.currentTask = null;
-		this.currentPrompt = null;
-<<<<<<< HEAD
-		this.currentRunningTaskId = null; // Clear task tracking
-		this.isManuallyControlled = true; // Keep terminal alive but mark as manually controlled
-=======
->>>>>>> 18dd388e
-	}
-}
+import {
+	TerminalEvent,
+	LineItem,
+	CustomTerminalAPI,
+} from "./CustomTerminalAPI";
+import { EventEmitter } from "../utils/EventEmitter";
+import { OsSession } from "../bindings/os";
+
+const EMPTY_CHAR = " ";
+
+export interface ClaudeCodeTaskResult {
+	elapsed: number;
+	commitHash?: string;
+	tokens?: number;
+	diff: {
+		file_changes: Array<{
+			absolute_path: string;
+			name_and_extension: string;
+			original_content: string;
+			final_content: string;
+			git_style_diff: string;
+		}>;
+	};
+}
+
+export interface TuiLine {
+	content: string;
+	timestamp: number;
+}
+
+export interface KeyboardKey {
+	type: "char" | "ctrl" | "alt" | "special";
+	value: string;
+}
+
+/**
+ * Claude Code Agent that manages interaction with the Claude Code CLI tool
+ * through the custom terminal system. This provides a bridge between the
+ * text area UI and the headless CLI agents library.
+ */
+export class ClaudeCodeAgent extends CustomTerminalAPI {
+	private eventEmitter: EventEmitter;
+	private isRunning = false;
+	private currentTask: string | null = null;
+	private currentPrompt: string | null = null;
+	private screenLines: LineItem[][] = [];
+	private terminalLines: number = 24; // Track current terminal height
+	private startTime: number = 0;
+	private logPrefix: string;
+	private hasSeenTryPrompt = false;
+	private hasSeenTrustPrompt = false;
+	private isCompletingTask: boolean = false;
+	private stateCheckInterval: number | null = null;
+	// Manual control state
+	private isPaused: boolean = false;
+	// Visual rendering support
+	private visualEventHandler: ((events: TerminalEvent[]) => void) | null = null;
+	// Agent availability state tracking
+	private lastAgentAvailableState: boolean = false;
+	private agentAvailabilityCheckCount: number = 0;
+	// Current running task tracking for completion
+	private currentRunningTaskId: string | null = null;
+	private lastActivityTime: number = 0;
+
+	constructor() {
+		super();
+		this.eventEmitter = new EventEmitter();
+		this.logPrefix = `[ClaudeCodeAgent-${Date.now().toString(36)}]`;
+		this.lastActivityTime = Date.now(); // Initialize to current time
+		this.lastAgentAvailableState = true; // Initially available
+		console.log(this.logPrefix, "Created new ClaudeCodeAgent instance");
+		console.log(this.logPrefix, "🟢 AGENT-AVAILABILITY: Initial state = true (newly created)");
+		console.log(
+			this.logPrefix,
+			"resizeTerminal method:",
+			this.resizeTerminal.toString(),
+		);
+	}
+
+	// EventEmitter methods delegation
+	on(event: string, listener: (...args: any[]) => void): void {
+		this.eventEmitter.on(event, listener);
+	}
+
+	off(event: string, listener: (...args: any[]) => void): void {
+		this.eventEmitter.off(event, listener);
+	}
+
+	emit(event: string, ...args: any[]): void {
+		this.eventEmitter.emit(event, ...args);
+	}
+
+	removeAllListeners(): void {
+		this.eventEmitter.removeAllListeners();
+	}
+
+	/**
+	 * Override resizeTerminal to track dimensions and pass through to parent
+	 */
+	override async resizeTerminal(id: string, lines: number, cols: number): Promise<void> {
+		// Track terminal dimensions
+		this.terminalLines = lines;
+		
+		await super.resizeTerminal(id, lines, cols);
+	}
+
+	/**
+	 * Start a new Claude Code task
+	 */
+	async startTask(
+		osSession: OsSession,
+		prompt: string,
+		onTerminalReady?: (terminalId: string) => void,
+	): Promise<void> {
+		if (this.isRunning) {
+			const error = "Claude Code task is already running";
+			console.error(this.logPrefix, "❌", error);
+			throw new Error(error);
+		}
+
+		console.log(this.logPrefix, "🔴 AGENT-AVAILABILITY: Starting new task, agent becoming unavailable");
+		this.isRunning = true;
+		this.currentTask = prompt;
+		this.currentPrompt = prompt;
+		this.startTime = Date.now();
+		this.screenLines = [];
+		this.hasSeenTryPrompt = false;
+		this.lastAgentAvailableState = false; // Reset to start checking again
+
+		try {
+			await this.connectTerminal(osSession);
+
+			// Set up event listeners
+			this.setupTerminalListeners();
+
+			// Notify that terminal is ready
+			onTerminalReady?.(this.terminalId!);
+
+			// Wait a bit for terminal to be fully ready
+			await this.delay(1000);
+
+			// Check if Claude Code is installed and start the process
+			await this.initializeClaudeCode();
+		} catch (error) {
+			console.error(this.logPrefix, "Error starting task:", error);
+			this.isRunning = false;
+			this.cleanup();
+			this.emit(
+				"taskError",
+				error instanceof Error ? error.message : String(error),
+			);
+			throw error;
+		}
+	}
+
+	/**
+	 * Stop the current Claude Code task
+	 */
+	async stopTask(): Promise<void> {
+		if (!this.isRunning || !this.terminalId) return;
+
+		try {
+			// Stop the state check interval
+			this.stopStateCheckInterval();
+			
+			// Send Ctrl+C to interrupt
+			await this.sendCtrlC(this.terminalId);
+
+			// Wait a bit then clean up
+			await this.delay(500);
+
+			await this.killTerminal(this.terminalId);
+		} catch (error) {
+			console.error("Error stopping Claude Code task:", error);
+		} finally {
+			this.isRunning = false;
+			this.currentTask = null;
+			this.screenLines = [];
+			this.emit("taskStopped");
+		}
+	}
+
+	/**
+	 * Send keyboard input to the terminal
+	 */
+	async sendKeys(keys: KeyboardKey[]): Promise<void> {
+		if (!this.terminalId) return;
+
+		for (const key of keys) {
+			await this.sendSingleKey(key);
+		}
+	}
+
+	/**
+	 * Get the current screen lines (uses terminal dimensions for proper viewport)
+	 */
+	getCurrentTuiLines(): TuiLine[] {
+		if (!this.terminalId) return [];
+
+		// Use terminal dimensions to get only visible lines, not the full history
+		const visibleLines = this.terminalLines || 24; // Default to 24 if not set
+		const startIndex = Math.max(0, this.screenLines.length - visibleLines);
+		
+		return this.screenLines.slice(startIndex).map((line, index) => ({
+			content: line.map((item) => item.lexeme).join(""),
+			timestamp: Date.now() - (this.screenLines.slice(startIndex).length - index) * 100,
+		}));
+	}
+
+
+	/**
+	 * Get current task information
+	 */
+	getCurrentTask(): { prompt: string; elapsed: number } | null {
+		if (!this.currentTask) return null;
+
+		return {
+			prompt: this.currentTask,
+			elapsed: Date.now() - this.startTime,
+		};
+	}
+
+	/**
+	 * Register a visual event handler for the CustomTerminalRenderer
+	 * This allows the renderer to receive events for visual display
+	 */
+	registerVisualEventHandler(handler: (events: TerminalEvent[]) => void): void {
+		this.visualEventHandler = handler;
+	}
+
+	/**
+	 * Unregister the visual event handler
+	 */
+	unregisterVisualEventHandler(): void {
+		this.visualEventHandler = null;
+	}
+
+	/**
+	 * Clean up resources
+	 */
+	override async cleanup(preserveTerminal: boolean = false): Promise<void> {
+		console.log(this.logPrefix, "🧹 AGENT-AVAILABILITY: Cleaning up agent, resetting state");
+		// Only kill terminal if not preserving
+		if (this.terminalId && !preserveTerminal) {
+			try {
+				await this.killTerminal(this.terminalId);
+			} catch (error) {
+				console.error(`${this.logPrefix} Error killing terminal:`, error);
+			}
+		}
+
+		super.cleanup();
+		
+		// Stop the state check interval
+		this.stopStateCheckInterval();
+		
+		this.isRunning = false;
+		this.currentTask = null;
+		this.currentPrompt = null;
+		this.screenLines = [];
+		this.hasSeenTryPrompt = false;
+		this.hasSeenTrustPrompt = false;
+		this.isCompletingTask = false;
+		this.isPaused = false;
+		this.lastAgentAvailableState = false;
+		this.agentAvailabilityCheckCount = 0;
+		
+		this.removeAllListeners();
+	}
+
+	// Private methods
+
+	private setupTerminalListeners(): void {
+		if (!this.terminalId) return;
+
+		try {
+			// Add counter to track callback invocations
+			let callbackCount = 0;
+			
+			this.onTerminalEvent(this.terminalId, (events: TerminalEvent[]) => {
+				callbackCount++;
+				
+				// Just update the internal state, don't process immediately
+				this.updateInternalState(events);
+			});
+			
+			// Start 1-second state checking interval
+			this.startStateCheckInterval();
+		} catch (error) {
+			console.error(this.logPrefix, "❌ Error setting up ClaudeCodeAgent event listener:", error);
+		}
+	}
+
+	private startStateCheckInterval(): void {
+		if (this.stateCheckInterval) return; // Already running
+		
+		this.stateCheckInterval = window.setInterval(() => {
+			this.checkCurrentState();
+		}, 1000); // Check state every 1 second
+	}
+	
+	private stopStateCheckInterval(): void {
+		if (this.stateCheckInterval) {
+			window.clearInterval(this.stateCheckInterval);
+			this.stateCheckInterval = null;
+		}
+	}
+	
+	private updateInternalState(events: TerminalEvent[]): void {
+		// Forward events to visual renderer if registered
+		if (this.visualEventHandler) {
+			this.visualEventHandler(events);
+		}
+		
+		// Silently update internal state without processing
+		this.handleTerminalEvents(events);
+		const previousActivityTime = this.lastActivityTime;
+		this.lastActivityTime = Date.now();
+		
+		// Log when activity is detected (only if there was a significant gap)
+		if (Date.now() - previousActivityTime > 1000) {
+			console.log(this.logPrefix, "⚡ AGENT-ACTIVITY: New terminal events detected, updating lastActivityTime");
+			// If agent was available but now has activity, reset state to start checking again
+			if (this.lastAgentAvailableState) {
+				this.lastAgentAvailableState = false;
+				console.log(this.logPrefix, "🔄 AGENT-AVAILABILITY: Agent had activity, will start checking availability again");
+			}
+		}
+	}
+	
+	private checkCurrentState(): void {
+		// Get current TUI lines for CLI agents library
+		const tuiLines = this.getCurrentTuiLines();
+		
+		// Only emit and process if we have actual content
+		if (tuiLines.length > 0) {
+			// Emit screen update event
+			this.emit("screenUpdate", tuiLines);
+			
+			// Process TUI interactions based on current state
+			this.processTuiInteraction(tuiLines).catch(error => {
+				console.error(this.logPrefix, "Error in TUI interaction processing:", error);
+			});
+		}
+		
+		// Only check agent availability if it's currently false (unavailable)
+		// Once it becomes true, we don't need to check again until it becomes false
+		if (!this.lastAgentAvailableState) {
+			this.isAgentAvailable();
+		}
+	}
+
+	private handleTerminalEvents(events: TerminalEvent[]): void {
+		// Only process the latest screen state, not intermediate changes
+		let latestScreenUpdate: TerminalEvent | null = null;
+		let hasPatches = false;
+		let hasNewLines = false;
+
+		// Find the latest complete screen update or collect patches/newLines
+		for (const event of events) {
+			switch (event.type) {
+				case "screenUpdate":
+					latestScreenUpdate = event; // Use the latest screen update
+					hasPatches = false; // Screen update supersedes patches
+					hasNewLines = false; // Screen update supersedes new lines
+					break;
+				case "patch":
+					if (!latestScreenUpdate) hasPatches = true;
+					break;
+				case "newLines":
+					if (!latestScreenUpdate) hasNewLines = true;
+					break;
+			}
+		}
+
+		// Apply the final state
+		if (latestScreenUpdate && latestScreenUpdate.screen) {
+			this.screenLines = [...latestScreenUpdate.screen];
+		} else if (hasPatches || hasNewLines) {
+			// Only apply patches/newLines if no complete screen update
+			for (const event of events) {
+				switch (event.type) {
+					case "newLines":
+						if (event.lines) {
+							this.screenLines.push(...event.lines);
+						}
+						break;
+					case "patch":
+						if (event.line !== undefined && event.items) {
+							while (this.screenLines.length <= event.line) {
+								this.screenLines.push([]);
+							}
+							this.screenLines[event.line] = [...event.items];
+						}
+						break;
+				}
+			}
+		}
+		
+		// Just update the internal state, don't emit events here
+		// Events will be emitted during the 1-second state check
+	}
+
+	private async initializeClaudeCode(): Promise<void> {
+		if (!this.terminalId) {
+			console.error(
+				this.logPrefix,
+				"No terminal ID available for Claude Code initialization",
+			);
+			return;
+		}
+
+		// Check if claude is available
+		await this.sendInputLines(this.terminalId, ["which claude"]);
+		await this.delay(1000);
+
+		// Get the current working directory
+		await this.sendInputLines(this.terminalId, ["pwd"]);
+		await this.delay(500);
+
+		// // Test if terminal is responding by sending a simple echo command
+		// await this.sendInputLines(this.terminalId, ["echo 'TERMINAL_TEST_SUCCESS'"]);
+		// await this.delay(1000);
+
+		// Start Claude Code without prompt initially
+		const claudeCommand = "claude";
+		await this.sendInputLines(this.terminalId, [claudeCommand]);
+
+		this.emit("taskStarted", {
+			prompt: this.currentPrompt,
+			terminalId: this.terminalId,
+		});
+	}
+
+	private async sendSingleKey(key: KeyboardKey): Promise<void> {
+		if (!this.terminalId) return;
+
+		let keyData: string;
+
+		switch (key.type) {
+			case "char":
+				keyData = key.value;
+				break;
+			case "ctrl":
+				if (key.value.toLowerCase() === "c") {
+					await this.sendCtrlC(this.terminalId);
+					return;
+				} else if (key.value.toLowerCase() === "d") {
+					await this.sendCtrlD(this.terminalId);
+					return;
+				}
+				keyData = String.fromCharCode(
+					key.value.toUpperCase().charCodeAt(0) - 64,
+				);
+				break;
+			case "special":
+				switch (key.value) {
+					case "Enter":
+						keyData = "\r";
+						break;
+					case "Backspace":
+						keyData = "\b";
+						break;
+					case "Tab":
+						keyData = "\t";
+						break;
+					case "Escape":
+						keyData = "\x1b";
+						break;
+					case "ArrowUp":
+						keyData = "\x1b[A";
+						break;
+					case "ArrowDown":
+						keyData = "\x1b[B";
+						break;
+					case "ArrowLeft":
+						keyData = "\x1b[D";
+						break;
+					case "ArrowRight":
+						keyData = "\x1b[C";
+						break;
+					default:
+						keyData = key.value;
+				}
+				break;
+			default:
+				keyData = key.value;
+		}
+
+		await this.sendRawInput(this.terminalId, keyData);
+	}
+
+	// Manual control methods
+	async pauseAgent(): Promise<void> {
+		if (!this.terminalId || this.isPaused) {
+			return;
+		}
+
+		await this.sendEscapeUntilInterrupted();
+		this.isPaused = true;
+		this.emit('agentPaused');
+	}
+
+	async resumeAgent(): Promise<void> {
+		if (!this.terminalId || !this.isPaused) {
+			return;
+		}
+
+		await this.sendRawInput(this.terminalId, "continue");
+		await this.delay(1000);
+		await this.sendRawInput(this.terminalId, "\x0d"); // Send Enter
+		this.isPaused = false;
+		this.emit('agentResumed');
+	}
+
+	async queuePrompt(prompt: string): Promise<void> {
+		if (!this.terminalId) {
+			throw new Error('No terminal available for queuing prompt');
+		}
+
+		console.log(this.logPrefix, "🔴 AGENT-AVAILABILITY: Queuing new prompt, resetting activity time");
+		// Reset activity time to indicate agent is now working
+		this.lastActivityTime = Date.now();
+		this.lastAgentAvailableState = false; // Reset to start checking again
+
+		// Send prompt to Claude Code (will be queued if busy)
+		for (const char of prompt) {
+			if (char === "\n") {
+				await this.sendRawInput(this.terminalId, "\\");
+				await this.delay(Math.random() * 5 + 5);
+				await this.sendRawInput(this.terminalId, "\r\n");
+			} else {
+				await this.sendRawInput(this.terminalId, char);
+			}
+			await this.delay(Math.random() * 5 + 5);
+		}
+		await this.delay(1000);
+		await this.sendRawInput(this.terminalId, "\x0d");
+
+		this.emit('promptQueued', { prompt });
+	}
+
+	async prepareManualCommit(): Promise<void> {
+		// Don't send Ctrl+D - keep terminal alive
+		this.emit('readyForCommit');
+	}
+
+	private async sendEscapeUntilInterrupted(): Promise<void> {
+		let attempts = 0;
+
+		while (true) {
+			await this.sendRawInput(this.terminalId!, "\x1b"); // ESC
+			await this.delay(500);
+			attempts++;
+
+			let currentLines = this.getCurrentTuiLines();
+			currentLines = currentLines.map((line) => ({ ...line, content: line.content.replaceAll(" ", " ") }));
+			const hasInterrupted = currentLines.some(line =>
+				line.content.includes("Interrupted by user")
+			);
+			const hasPrompt = currentLines.some(line =>
+				line.content.includes("│ >")
+			);
+
+			if (hasInterrupted && hasPrompt) {
+				break;
+			}
+
+			if (attempts >= 5) {
+				break; // Prevent infinite loop in case of unexpected behavior
+			}
+		}
+	}
+
+	getAgentStatus(): { isRunning: boolean; isPaused: boolean; terminalId: string | null } {
+		return {
+			isRunning: this.isRunning,
+			isPaused: this.isPaused,
+			terminalId: this.terminalId
+		};
+	}
+
+	private async processTuiInteraction(tuiLines: TuiLine[]): Promise<void> {
+		if (!this.terminalId) return;
+
+		// Extract all new line content from the events
+		let newLines: string[] = tuiLines.map((tuiLine) => tuiLine.content);
+
+		newLines = newLines.map((line) => line.replaceAll(EMPTY_CHAR, " "));
+
+		// Check for "esc to interrupt" - do nothing
+		const hasEscToInterrupt = newLines.some((line) =>
+			line.includes("esc to interrupt"),
+		);
+		if (hasEscToInterrupt) {
+			return;
+		}
+
+		// Check for "│ > Try" prompt (first time only)
+		const hasTryPrompt = newLines.some((line) => line.includes("│ >"));
+		if (hasTryPrompt && !this.hasSeenTryPrompt && this.currentPrompt) {
+			this.hasSeenTryPrompt = true;
+			// Emit event to trigger UI update
+			this.emit("promptSent");
+			// Send the prompt key by key, simulating typing
+			for (const char of this.currentPrompt) {
+				if (char === "\n") {
+					await this.sendRawInput(this.terminalId, "\\");
+					await this.delay(Math.random() * 5 + 5);
+					await this.sendRawInput(this.terminalId, "\r\n");
+				} else {
+					await this.sendRawInput(this.terminalId, char);
+				}
+				await this.delay(Math.random() * 5 + 5);
+			}
+			await this.delay(1000);
+			await this.sendRawInput(this.terminalId, "\x0d");
+			return;
+		}
+
+		// Check for "Yes, and don't ask again this session (shift+tab)"
+		const hasShiftTabOption = newLines.some((line) =>
+			line.includes("1. Yes"),
+		);
+		if (hasShiftTabOption && !this.hasSeenTrustPrompt) {
+			this.hasSeenTrustPrompt = true; // Prevent repeated processing
+			await this.delay(1000);
+			await this.sendRawInput(this.terminalId, "\x0d");
+			return;
+		}
+	}
+
+	private delay(ms: number): Promise<void> {
+		return new Promise((resolve) => setTimeout(resolve, ms));
+	}
+
+	/**
+	 * Check if a task is currently running and a prompt has been sent
+	 * Pause button should only show if agent is running AND we've sent the prompt
+	 */
+	isTaskRunning(): boolean {
+		return this.isRunning && this.hasSeenTryPrompt;
+	}
+
+	/**
+	 * Check if agent is available to accept new prompts (terminal alive and ready)
+	 * Used to determine if we should queue prompts or create new agent
+	 */
+	isAgentAvailable(): boolean {
+		this.agentAvailabilityCheckCount++;
+		const currentAvailability = this.calculateAgentAvailability();
+		
+		// Log state changes
+		if (currentAvailability !== this.lastAgentAvailableState) {
+			const stateIcon = currentAvailability ? "🟢" : "🔴";
+			const timeSinceLastActivity = Date.now() - this.lastActivityTime;
+			console.log(
+				this.logPrefix,
+				`${stateIcon} AGENT-AVAILABILITY: ${this.lastAgentAvailableState} → ${currentAvailability}`,
+				`(check #${this.agentAvailabilityCheckCount}, timeSinceActivity: ${timeSinceLastActivity}ms)`
+			);
+			
+			// When agent becomes available after being unavailable, emit task completion
+			if (currentAvailability && !this.lastAgentAvailableState && this.currentRunningTaskId) {
+				console.log(this.logPrefix, `🎉 TASK-COMPLETION: Emitting taskCompleted event for task ${this.currentRunningTaskId}`);
+				this.emit('taskCompleted', {
+					taskId: this.currentRunningTaskId,
+					elapsed: Date.now() - this.startTime,
+					commitHash: 'AGENT_COMPLETED', // Placeholder until we get actual commit
+					tokens: 0 // Placeholder
+				});
+				this.currentRunningTaskId = null; // Clear the task ID after completion
+			}
+			
+			this.lastAgentAvailableState = currentAvailability;
+		}
+		
+		return currentAvailability;
+	}
+
+	/**
+	 * Internal method to calculate agent availability without logging
+	 */
+	private calculateAgentAvailability(): boolean {
+		if (!this.terminalId || this.isCompletingTask) {
+			return false;
+		}
+
+		const now = Date.now();
+		const timeSinceLastActivity = now - this.lastActivityTime;
+		
+		// If we haven't seen any activity for 5 seconds, check for completion
+		if (timeSinceLastActivity >= 5000) {
+			// Get current terminal lines
+			const currentLines = this.getCurrentTuiLines();
+			
+			// Check if "esc to interrupt" is present
+			const hasEscToInterrupt = currentLines.some(line =>
+				line.content.includes("esc to interrupt")
+			);
+			
+			// Log the detailed check only when we're actually evaluating for availability
+			console.log(this.logPrefix, `🔍 AVAILABILITY-CHECK: ${timeSinceLastActivity}ms since last activity, "esc to interrupt": ${hasEscToInterrupt}`);
+			
+			if (!hasEscToInterrupt) {
+				// Record the time we started checking
+				const checkStartTime = Date.now();
+				
+				// Check if any new events arrived during our check
+				const newTimeSinceLastActivity = Date.now() - this.lastActivityTime;
+				
+				// If still no new events since we started checking, agent is available
+				if (newTimeSinceLastActivity >= timeSinceLastActivity) {
+					console.log(this.logPrefix, "🔍 AVAILABILITY-CHECK: ✅ Agent should be available (no esc to interrupt, no new events)");
+					return true;
+				} else {
+					console.log(this.logPrefix, "🔍 AVAILABILITY-CHECK: ❌ New events arrived during check");
+				}
+			}
+		}
+		
+		return false;
+	}
+
+	/**
+	 * Set the current running task ID for completion tracking
+	 * This should be called when a task starts running
+	 */
+	setCurrentRunningTaskId(taskId: string): void {
+		this.currentRunningTaskId = taskId;
+		console.log(this.logPrefix, `🎯 TASK-TRACKING: Set current running task ID to ${taskId}`);
+	}
+
+	/**
+	 * Clear the current running task ID
+	 */
+	clearCurrentRunningTaskId(): void {
+		const previousTaskId = this.currentRunningTaskId;
+		this.currentRunningTaskId = null;
+		if (previousTaskId) {
+			console.log(this.logPrefix, `🧹 TASK-TRACKING: Cleared current running task ID (was ${previousTaskId})`);
+		}
+	}
+
+	/**
+	 * Get the current running task ID
+	 */
+	getCurrentRunningTaskId(): string | null {
+		return this.currentRunningTaskId;
+	}
+
+	/**
+	 * Reset task state after manual commit
+	 * Called when tasks are committed manually via the commit button
+	 */
+	resetAfterCommit(): void {
+		this.isRunning = false;
+		this.hasSeenTryPrompt = false;
+		this.currentTask = null;
+		this.currentPrompt = null;
+		this.currentRunningTaskId = null; // Clear task tracking
+	}
+}